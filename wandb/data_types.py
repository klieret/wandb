<<<<<<< HEAD
"""Wandb has special data types for logging rich visualizations.
=======
"""This module defines data types for logging rich, interactive visualizations to W&B.

Data types include common media types, like images, audio, and videos,
flexible containers for information, like tables and HTML, and more.

For more on logging media, see [our guide](https://docs.wandb.com/guides/track/log/media)
>>>>>>> fc0d7ade

For more on logging structured data for interactive dataset and model analysis,
see [our guide to W&B Tables](https://docs.wandb.com/guides/data-vis).

All of these special data types are subclasses of WBValue. All of the data types
serialize to JSON, since that is what wandb uses to save the objects locally
and upload them to the W&B server.
"""
from __future__ import print_function

import base64
import binascii
import codecs
import hashlib
import json
import logging
import os
import pprint
import re
import sys
import warnings

import six
import wandb
from wandb import util
from wandb.compat import tempfile
from wandb.sdk.data_types import (
    _numpy_arrays_to_lists,
    BatchableMedia,
    BoundingBoxes2D,
    Classes,
    Histogram,
    history_dict_to_json,
    Html,
    Image,
    ImageMask,
    Media,
    Molecule,
    Object3D,
    Plotly,
    val_to_json,
    Video,
    WBValue,
)
from wandb.sdk.interface import _dtypes

__all__ = [
    "Audio",
    "Histogram",
    "Object3D",
    "Molecule",
    "Html",
    "Video",
    "ImageMask",
    "BoundingBoxes2D",
    "Classes",
    "Image",
    "Plotly",
    "history_dict_to_json",
    "val_to_json",
]


# Get rid of cleanup warnings in Python 2.7.
warnings.filterwarnings(
    "ignore", "Implicitly cleaning up", RuntimeWarning, "wandb.compat.tempfile"
)

# Staging directory so we can encode raw data into files, then hash them before
# we put them into the Run directory to be uploaded.
MEDIA_TMP = tempfile.TemporaryDirectory("wandb-media")


class _TableLinkMixin(object):
    def set_table(self, table):
        self._table = table


class _TableKey(str, _TableLinkMixin):
    def set_table(self, table, col_name):
        assert col_name in table.columns
        self._table = table
        self._col_name = col_name


class _TableIndex(int, _TableLinkMixin):
    def get_row(self):
        row = {}
        if self._table:
            row = {
                c: self._table.data[self][i] for i, c in enumerate(self._table.columns)
            }

        return row


def _json_helper(val, artifact):
    if isinstance(val, WBValue):
        return val.to_json(artifact)
    elif val.__class__ == dict:
        res = {}
        for key in val:
            res[key] = _json_helper(val[key], artifact)
        return res
    elif hasattr(val, "tolist"):
        return util.json_friendly(val.tolist())[0]
    else:
        return util.json_friendly(val)[0]


class Table(Media):
    """The Table class is used to display and analyze tabular data.

    Unlike traditional spreadsheets, Tables support numerous types of data:
    scalar values, strings, numpy arrays, and most subclasses of `wandb.data_types.Media`.
    This means you can embed `Images`, `Video`, `Audio`, and other sorts of rich, annotated media
    directly in Tables, alongside other traditional scalar values.

    This class is the primary class used to generate the Table Visualizer
    in the UI: https://docs.wandb.ai/guides/data-vis/tables.

    Tables can be constructed with initial data using the `data` or
    `dataframe` parameters:
    <!--yeadoc-test:table-construct-dataframe-->
    ```python
    import pandas as pd
    import wandb

    data = {"users": ["geoff", "juergen", "ada"],
            "feature_01": [1, 117, 42]}
    df = pd.DataFrame(data)

    tbl = wandb.Table(data=df)
    assert all(tbl.get_column("users") == df["users"])
    assert all(tbl.get_column("feature_01") == df["feature_01"])
    ```

    Additionally, users can add data to Tables incrementally by using the
    `add_data`, `add_column`, and `add_computed_column` functions for
    adding rows, columns, and columns computed from data in other columns, respectively:
    <!--yeadoc-test:table-construct-rowwise-->
    ```python
    import wandb

    tbl = wandb.Table(columns=["user"])

    users = ["geoff", "juergen", "ada"]

    [tbl.add_data(user) for user in users]
    assert tbl.get_column("user") == users

    def get_user_name_length(index, row): return {"feature_01": len(row["user"])}
    tbl.add_computed_columns(get_user_name_length)
    assert tbl.get_column("feature_01") == [5, 7, 3]
    ```

    Tables can be logged directly to runs using `run.log({"my_table": table})`
    or added to artifacts using `artifact.add(table, "my_table")`:
    <!--yeadoc-test:table-logging-direct-->
    ```python
    import numpy as np
    import wandb

    wandb.init()

    tbl = wandb.Table(columns=["image", "label"])

    images = np.random.randint(0, 255, [2, 100, 100, 3], dtype=np.uint8)
    labels = ["panda", "gibbon"]
    [tbl.add_data(wandb.Image(image), label) for image, label in zip(images, labels)]

    wandb.log({"classifier_out": tbl})
    ```

    Tables added directly to runs as above will produce a corresponding Table Visualizer in the
    Workspace which can be used for further analysis and exporting to reports.

    Tables added to artifacts can be viewed in the Artifact Tab and will render
    an equivalent Table Visualizer directly in the artifact browser.

    Tables expect each value for a column to be of the same type. By default, a column supports
    optional values, but not mixed values. If you absolutely need to mix types,
    you can enable the `allow_mixed_types` flag which will disable type checking
    on the data. This will result in some table analytics features being disabled
    due to lack of consistent typing.

    Arguments:
        columns: (List[str]) Names of the columns in the table.
            Defaults to ["Input", "Output", "Expected"].
        data: (List[List[any]]) 2D row-oriented array of values.
        dataframe: (pandas.DataFrame) DataFrame object used to create the table.
            When set, `data` and `columns` arguments are ignored.
        optional: (Union[bool,List[bool]]) Determines if `None` values are allowed. Default to True
            - If a singular bool value, then the optionality is enforced for all
            columns specified at construction time
            - If a list of bool values, then the optionality is applied to each
            column - should be the same length as `columns`
            applies to all columns. A list of bool values applies to each respective column.
        allow_mixed_types: (bool) Determines if columns are allowed to have mixed types
            (disables type validation). Defaults to False
    """

    MAX_ROWS = 10000
    MAX_ARTIFACT_ROWS = 200000
    _log_type = "table"

    def __init__(
        self,
        columns=None,
        data=None,
        rows=None,
        dataframe=None,
        dtype=None,
        optional=True,
        allow_mixed_types=False,
    ):
        """rows is kept for legacy reasons, we use data to mimic the Pandas api"""
        super(Table, self).__init__()
        self._pk_col = None
        self._fk_cols = set()
        if allow_mixed_types:
            dtype = _dtypes.AnyType

        # This is kept for legacy reasons (tss: personally, I think we should remove this)
        if columns is None:
            columns = ["Input", "Output", "Expected"]

        # Explicit dataframe option
        if dataframe is not None:
            self._init_from_dataframe(dataframe, columns, optional, dtype)
        else:
            # Expected pattern
            if data is not None:
                if util.is_numpy_array(data):
                    self._init_from_ndarray(data, columns, optional, dtype)
                elif util.is_pandas_data_frame(data):
                    self._init_from_dataframe(data, columns, optional, dtype)
                else:
                    self._init_from_list(data, columns, optional, dtype)

            # legacy
            elif rows is not None:
                self._init_from_list(rows, columns, optional, dtype)

            # Default empty case
            else:
                self._init_from_list([], columns, optional, dtype)

    @staticmethod
    def _assert_valid_columns(columns):
        valid_col_types = [str, int]
        if sys.version_info.major < 3:
            valid_col_types.append(unicode)  # noqa: F821 (unicode is in py2)
        assert type(columns) is list, "columns argument expects a `list` object"
        assert len(columns) == 0 or all(
            [type(col) in valid_col_types for col in columns]
        ), "columns argument expects list of strings or ints"

    def _init_from_list(self, data, columns, optional=True, dtype=None):
        assert type(data) is list, "data argument expects a `list` object"
        self.data = []
        self._assert_valid_columns(columns)
        self.columns = columns
        self._make_column_types(dtype, optional)
        for row in data:
            self.add_data(*row)

    def _init_from_ndarray(self, ndarray, columns, optional=True, dtype=None):
        assert util.is_numpy_array(
            ndarray
        ), "ndarray argument expects a `numpy.ndarray` object"
        self.data = []
        self._assert_valid_columns(columns)
        self.columns = columns
        self._make_column_types(dtype, optional)
        for row in ndarray:
            self.add_data(*row)

    def _init_from_dataframe(self, dataframe, columns, optional=True, dtype=None):
        assert util.is_pandas_data_frame(
            dataframe
        ), "dataframe argument expects a `pandas.core.frame.DataFrame` object"
        self.data = []
        self.columns = list(dataframe.columns)
        self._make_column_types(dtype, optional)
        for row in range(len(dataframe)):
            self.add_data(*tuple(dataframe[col].values[row] for col in self.columns))

    def _make_column_types(self, dtype=None, optional=True):
        if dtype is None:
            dtype = _dtypes.UnknownType()

        if optional.__class__ != list:
            optional = [optional for _ in range(len(self.columns))]

        if dtype.__class__ != list:
            dtype = [dtype for _ in range(len(self.columns))]

        self._column_types = _dtypes.TypedDictType({})
        for col_name, opt, dt in zip(self.columns, optional, dtype):
            self.cast(col_name, dt, opt)

    def cast(self, col_name, dtype, optional=False):
        """Casts a column to a specific type

        Arguments:
            col_name: (str) - name of the column to cast
            dtype: (class, wandb.wandb_sdk.interface._dtypes.Type, any) - the target dtype. Can be one of
                normal python class, internal WB type, or an example object (eg. an instance of wandb.Image or wandb.Classes)
            optional: (bool) - if the column should allow Nones
        """
        assert col_name in self.columns

        wbtype = _dtypes.TypeRegistry.type_from_dtype(dtype)

        if optional:
            wbtype = _dtypes.OptionalType(wbtype)

        # Cast each value in the row, raising an error if there are invalid entries.
        col_ndx = self.columns.index(col_name)
        for row in self.data:
            result_type = wbtype.assign(row[col_ndx])
            if isinstance(result_type, _dtypes.InvalidType):
                raise TypeError(
                    "Existing data {}, of type {} cannot be cast to {}".format(
                        row[col_ndx],
                        _dtypes.TypeRegistry.type_of(row[col_ndx]),
                        wbtype,
                    )
                )
            wbtype = result_type

        # Assert valid options
        is_pk = isinstance(wbtype, _PrimaryKeyType)
        is_fk = isinstance(wbtype, _ForeignKeyType)
        is_fi = isinstance(wbtype, _ForeignIndexType)
        if is_pk or is_fk or is_fi:
            assert (
                not optional
            ), "Primary keys, foreign keys, and foreign indexes cannot be optional"

        if (is_fk or is_fk) and id(wbtype.params["table"]) == id(self):
            raise AssertionError("Cannot set a foreign table reference to same table")

        if is_pk:
            assert (
                self._pk_col is None
            ), "Cannot have multiple primary keys - {} is already set as the primary key.".format(
                self._pk_col
            )

        # Update the column type
        self._column_types.params["type_map"][col_name] = wbtype

        # Wrap the data if needed
        self._update_keys()
        return wbtype

    def __ne__(self, other):
        return not self.__eq__(other)

    def _eq_debug(self, other, should_assert=False):
        eq = isinstance(other, Table)
        assert not should_assert or eq, "Found type {}, expected {}".format(
            other.__class__, Table
        )
        eq = eq and len(self.data) == len(other.data)
        assert not should_assert or eq, "Found {} rows, expected {}".format(
            len(other.data), len(self.data)
        )
        eq = eq and self.columns == other.columns
        assert not should_assert or eq, "Found columns {}, expected {}".format(
            other.columns, self.columns
        )
        eq = eq and self._column_types == other._column_types
        assert (
            not should_assert or eq
        ), "Found column type {}, expected column type {}".format(
            other._column_types, self._column_types
        )
        if eq:
            for row_ndx in range(len(self.data)):
                for col_ndx in range(len(self.data[row_ndx])):
                    _eq = self.data[row_ndx][col_ndx] == other.data[row_ndx][col_ndx]
                    # equal if all are equal
                    if util.is_numpy_array(_eq):
                        _eq = ((_eq * -1) + 1).sum() == 0
                    eq = eq and _eq
                    assert (
                        not should_assert or eq
                    ), "Unequal data at row_ndx {} col_ndx {}: found {}, expected {}".format(
                        row_ndx,
                        col_ndx,
                        other.data[row_ndx][col_ndx],
                        self.data[row_ndx][col_ndx],
                    )
                    if not eq:
                        return eq
        return eq

    def __eq__(self, other):
        return self._eq_debug(other)

    def add_row(self, *row):
        logging.warning("add_row is deprecated, use add_data")
        self.add_data(*row)

    def add_data(self, *data):
        """Add a row of data to the table. Argument length should match column length"""
        if len(data) != len(self.columns):
            raise ValueError(
                "This table expects {} columns: {}, found {}".format(
                    len(self.columns), self.columns, len(data)
                )
            )

        # Special case to pre-emptively cast a column as a key.
        # Needed as String.assign(Key) is invalid
        for ndx, item in enumerate(data):
            if isinstance(item, _TableLinkMixin):
                self.cast(
                    self.columns[ndx],
                    _dtypes.TypeRegistry.type_of(item),
                    optional=False,
                )

        # Update the table's column types
        result_type = self._get_updated_result_type(data)
        self._column_types = result_type

        # rows need to be mutable
        if isinstance(data, tuple):
            data = list(data)
        # Add the new data
        self.data.append(data)

        # Update the wrapper values if needed
        self._update_keys(force_last=True)

    def _get_updated_result_type(self, row):
        """Returns an updated result type based on incoming row. Raises error if
        the assignment is invalid"""
        incoming_row_dict = {
            col_key: row[ndx] for ndx, col_key in enumerate(self.columns)
        }
        current_type = self._column_types
        result_type = current_type.assign(incoming_row_dict)
        if isinstance(result_type, _dtypes.InvalidType):
            raise TypeError(
                "Data row contained incompatible types:\n{}".format(
                    current_type.explain(incoming_row_dict)
                )
            )
        return result_type

    def _to_table_json(self, max_rows=None, warn=True):
        # separate this method for easier testing
        if max_rows is None:
            max_rows = Table.MAX_ROWS
        if len(self.data) > max_rows and warn:
            logging.warning("Truncating wandb.Table object to %i rows." % max_rows)
        return {"columns": self.columns, "data": self.data[:max_rows]}

    def bind_to_run(self, *args, **kwargs):
        # We set `warn=False` since Tables will now always be logged to both
        # files and artifacts. The file limit will never practically matter and
        # this code path will be ultimately removed. The 10k limit warning confuses
        # users given that we publically say 200k is the limit.
        data = self._to_table_json(warn=False)
        tmp_path = os.path.join(MEDIA_TMP.name, util.generate_id() + ".table.json")
        data = _numpy_arrays_to_lists(data)
        util.json_dump_safer(data, codecs.open(tmp_path, "w", encoding="utf-8"))
        self._set_file(tmp_path, is_tmp=True, extension=".table.json")
        super(Table, self).bind_to_run(*args, **kwargs)

    @classmethod
    def get_media_subdir(cls):
        return os.path.join("media", "table")

    @classmethod
    def from_json(cls, json_obj, source_artifact):
        data = []
        column_types = None
        np_deserialized_columns = {}
        if json_obj.get("column_types") is not None:
            column_types = _dtypes.TypeRegistry.type_from_dict(
                json_obj["column_types"], source_artifact
            )
            for col_name in column_types.params["type_map"]:
                col_type = column_types.params["type_map"][col_name]
                ndarray_type = None
                if isinstance(col_type, _dtypes.NDArrayType):
                    ndarray_type = col_type
                elif isinstance(col_type, _dtypes.UnionType):
                    for t in col_type.params["allowed_types"]:
                        if isinstance(t, _dtypes.NDArrayType):
                            ndarray_type = t
                if (
                    ndarray_type is not None
                    and ndarray_type._get_serialization_path() is not None
                ):
                    serialization_path = ndarray_type._get_serialization_path()
                    np = util.get_module(
                        "numpy",
                        required="Deserializing numpy columns requires numpy to be installed",
                    )
                    deserialized = np.load(
                        source_artifact.get_path(serialization_path["path"]).download()
                    )
                    np_deserialized_columns[
                        json_obj["columns"].index(col_name)
                    ] = deserialized[serialization_path["key"]]
                    ndarray_type._clear_serialization_path()

        for r_ndx, row in enumerate(json_obj["data"]):
            row_data = []
            for c_ndx, item in enumerate(row):
                cell = item
                if c_ndx in np_deserialized_columns:
                    cell = np_deserialized_columns[c_ndx][r_ndx]
                elif isinstance(item, dict) and "_type" in item:
                    obj = WBValue.init_from_json(item, source_artifact)
                    if obj is not None:
                        cell = obj
                row_data.append(cell)
            data.append(row_data)

        new_obj = cls(columns=json_obj["columns"], data=data)

        if column_types is not None:
            new_obj._column_types = column_types

        new_obj._update_keys()
        return new_obj

    def to_json(self, run_or_artifact):
        json_dict = super(Table, self).to_json(run_or_artifact)

        if isinstance(run_or_artifact, wandb.wandb_sdk.wandb_run.Run):
            json_dict.update(
                {
                    "_type": "table-file",
                    "ncols": len(self.columns),
                    "nrows": len(self.data),
                }
            )

        elif isinstance(run_or_artifact, wandb.wandb_sdk.wandb_artifacts.Artifact):
            artifact = run_or_artifact
            mapped_data = []
            data = self._to_table_json(Table.MAX_ARTIFACT_ROWS)["data"]

            ndarray_col_ndxs = set()
            for col_ndx, col_name in enumerate(self.columns):
                col_type = self._column_types.params["type_map"][col_name]
                ndarray_type = None
                if isinstance(col_type, _dtypes.NDArrayType):
                    ndarray_type = col_type
                elif isinstance(col_type, _dtypes.UnionType):
                    for t in col_type.params["allowed_types"]:
                        if isinstance(t, _dtypes.NDArrayType):
                            ndarray_type = t
                if ndarray_type is not None:
                    np = util.get_module(
                        "numpy",
                        required="Serializing numpy requires numpy to be installed",
                    )
                    file_name = "{}_{}.npz".format(
                        str(col_name), str(util.generate_id())
                    )
                    npz_file_name = os.path.join(MEDIA_TMP.name, file_name)
                    np.savez_compressed(
                        npz_file_name,
                        **{str(col_name): self.get_column(col_name, convert_to="numpy")}
                    )
                    entry = artifact.add_file(
                        npz_file_name, "media/serialized_data/" + file_name, is_tmp=True
                    )
                    ndarray_type._set_serialization_path(entry.path, str(col_name))
                    ndarray_col_ndxs.add(col_ndx)

            for row in data:
                mapped_row = []
                for ndx, v in enumerate(row):
                    if ndx in ndarray_col_ndxs:
                        mapped_row.append(None)
                    else:
                        mapped_row.append(_json_helper(v, artifact))
                mapped_data.append(mapped_row)

            json_dict.update(
                {
                    "_type": Table._log_type,
                    "columns": self.columns,
                    "data": mapped_data,
                    "ncols": len(self.columns),
                    "nrows": len(mapped_data),
                    "column_types": self._column_types.to_json(artifact),
                }
            )
        else:
            raise ValueError("to_json accepts wandb_run.Run or wandb_artifact.Artifact")

        return json_dict

    def iterrows(self):
        """Iterate over rows as (ndx, row)
        Yields
        ------
        index : int
            The index of the row. Using this value in other WandB tables
            will automatically build a relationship between the tables
        row : List[any]
            The data of the row
        """
        for ndx in range(len(self.data)):
            index = _TableIndex(ndx)
            index.set_table(self)
            yield index, self.data[ndx]

    def set_pk(self, col_name):
        # TODO: Docs
        assert col_name in self.columns
        self.cast(col_name, _PrimaryKeyType())

    def set_fk(self, col_name, table, table_col):
        # TODO: Docs
        assert col_name in self.columns
        assert col_name != self._pk_col
        self.cast(col_name, _ForeignKeyType(table, table_col))

    def _update_keys(self, force_last=False):
        """Updates the known key-like columns based on the current
        column types. If the state has been updated since
        the last update, we wrap the data appropriately in the Key classes

        Arguments:
        force_last: (bool) Determines wrapping the last column of data even if
        there are no key updates.
        """
        _pk_col = None
        _fk_cols = set()

        # Buildup the known keys from column types
        c_types = self._column_types.params["type_map"]
        for t in c_types:
            if isinstance(c_types[t], _PrimaryKeyType):
                _pk_col = t
            elif isinstance(c_types[t], _ForeignKeyType) or isinstance(
                c_types[t], _ForeignIndexType
            ):
                _fk_cols.add(t)

        # If there are updates to perform, safely update them
        has_update = _pk_col != self._pk_col or _fk_cols != self._fk_cols
        if has_update:
            # If we removed the PK
            if _pk_col is None and self._pk_col is not None:
                raise AssertionError(
                    "Cannot unset primary key (column {})".format(self._pk_col)
                )
            # If there is a removed FK
            if len(self._fk_cols - _fk_cols) > 0:
                raise AssertionError(
                    "Cannot unset foreign key. Attempted to unset ({})".format(
                        self._fk_cols - _fk_cols
                    )
                )

            self._pk_col = _pk_col
            self._fk_cols = _fk_cols

        # Apply updates to data only if there are update or the caller
        # requested the final row to be updated
        if has_update or force_last:
            self._apply_key_updates(not has_update)

    def _apply_key_updates(self, only_last=False):
        """Appropriately wraps the underlying data in special key classes.

        Arguments:
            only_last: only apply the updates to the last row (used for performance when
            the caller knows that the only new data is the last row and no updates were
            applied to the column types)
        """
        c_types = self._column_types.params["type_map"]

        # Define a helper function which will wrap the data of a single row
        # in the appropriate class wrapper.
        def update_row(row_ndx):
            for fk_col in self._fk_cols:
                col_ndx = self.columns.index(fk_col)

                # Wrap the Foreign Keys
                if isinstance(c_types[fk_col], _ForeignKeyType) and not isinstance(
                    self.data[row_ndx][col_ndx], _TableKey
                ):
                    self.data[row_ndx][col_ndx] = _TableKey(self.data[row_ndx][col_ndx])
                    self.data[row_ndx][col_ndx].set_table(
                        c_types[fk_col].params["table"],
                        c_types[fk_col].params["col_name"],
                    )

                # Wrap the Foreign Indexes
                elif isinstance(c_types[fk_col], _ForeignIndexType) and not isinstance(
                    self.data[row_ndx][col_ndx], _TableIndex
                ):
                    self.data[row_ndx][col_ndx] = _TableIndex(
                        self.data[row_ndx][col_ndx]
                    )
                    self.data[row_ndx][col_ndx].set_table(
                        c_types[fk_col].params["table"]
                    )

            # Wrap the Primary Key
            if self._pk_col is not None:
                col_ndx = self.columns.index(self._pk_col)
                self.data[row_ndx][col_ndx] = _TableKey(self.data[row_ndx][col_ndx])
                self.data[row_ndx][col_ndx].set_table(self, self._pk_col)

        if only_last:
            update_row(len(self.data) - 1)
        else:
            for row_ndx in range(len(self.data)):
                update_row(row_ndx)

    def add_column(self, name, data, optional=False):
        """Add a column of data to the table.

        Arguments
            name: (str) - the unique name of the column
            data: (list | np.array) - a column of homogenous data
            optional: (bool) - if null-like values are permitted
        """
        assert isinstance(name, str) and name not in self.columns
        is_np = util.is_numpy_array(data)
        assert isinstance(data, list) or is_np
        assert isinstance(optional, bool)
        is_first_col = len(self.columns) == 0
        assert is_first_col or len(data) == len(
            self.data
        ), "Expected length {}, found {}".format(len(self.data), len(data))

        # Add the new data
        for ndx in range(max(len(data), len(self.data))):
            if is_first_col:
                self.data.append([])
            if is_np:
                self.data[ndx].append(data[ndx])
            else:
                self.data[ndx].append(data[ndx])
        # add the column
        self.columns.append(name)

        try:
            self.cast(name, _dtypes.UnknownType(), optional=optional)
        except TypeError as err:
            # Undo the changes
            if is_first_col:
                self.data = []
                self.columns = []
            else:
                for ndx in range(len(self.data)):
                    self.data[ndx] = self.data[ndx][:-1]
                self.columns = self.columns[:-1]
            raise err

    def get_column(self, name, convert_to=None):
        """Retrieves a column of data from the table

        Arguments
            name: (str) - the name of the column
            convert_to: (str, optional)
                - "numpy": will convert the underlying data to numpy object
        """
        assert name in self.columns
        assert convert_to is None or convert_to == "numpy"
        if convert_to == "numpy":
            np = util.get_module(
                "numpy", required="Converting to numpy requires installing numpy"
            )
        col = []
        col_ndx = self.columns.index(name)
        for row in self.data:
            item = row[col_ndx]
            if convert_to is not None and isinstance(item, WBValue):
                item = item.to_data_array()
            col.append(item)
        if convert_to == "numpy":
            col = np.array(col)
        return col

    def get_index(self):
        """Returns an array of row indexes which can be used in other tables to create links"""
        ndxs = []
        for ndx in range(len(self.data)):
            index = _TableIndex(ndx)
            index.set_table(self)
            ndxs.append(index)
        return ndxs

    def index_ref(self, index):
        """Get a reference to a particular row index in the table"""
        assert index < len(self.data)
        _index = _TableIndex(index)
        _index.set_table(self)
        return _index

    def add_computed_columns(self, fn):
        """Adds one or more computed columns based on existing data

        Args:
            fn: A function which accepts one or two parameters, ndx (int) and row (dict),
                which is expected to return a dict representing new columns for that row, keyed
                by the new column names.

                `ndx` is an integer representing the index of the row. Only included if `include_ndx`
                      is set to `True`.

                `row` is a dictionary keyed by existing columns
        """
        new_columns = {}
        for ndx, row in self.iterrows():
            row_dict = {self.columns[i]: row[i] for i in range(len(self.columns))}
            new_row_dict = fn(ndx, row_dict)
            assert isinstance(new_row_dict, dict)
            for key in new_row_dict:
                new_columns[key] = new_columns.get(key, [])
                new_columns[key].append(new_row_dict[key])
        for new_col_name in new_columns:
            self.add_column(new_col_name, new_columns[new_col_name])


class _PartitionTablePartEntry:
    """Helper class for PartitionTable to track its parts
    """

    def __init__(self, entry, source_artifact):
        self.entry = entry
        self.source_artifact = source_artifact
        self._part = None

    def get_part(self):
        if self._part is None:
            self._part = self.source_artifact.get(self.entry.path)
        return self._part

    def free(self):
        self._part = None


class PartitionedTable(Media):
    """ PartitionedTable represents a table which is composed
    by the union of multiple sub-tables. Currently, PartitionedTable
    is designed to point to a directory within an artifact.
    """

    _log_type = "partitioned-table"

    def __init__(self, parts_path):
        """
        Args:
            parts_path (str): path to a directory of tables in the artifact
        """
        super(PartitionedTable, self).__init__()
        self.parts_path = parts_path
        self._loaded_part_entries = {}

    def to_json(self, artifact_or_run):
        json_obj = {
            "_type": PartitionedTable._log_type,
        }
        if isinstance(artifact_or_run, wandb.wandb_sdk.wandb_run.Run):
            artifact_entry_url = self._get_artifact_entry_ref_url()
            if artifact_entry_url is None:
                raise ValueError(
                    "PartitionedTables must first be added to an Artifact before logging to a Run"
                )
            json_obj["artifact_path"] = artifact_entry_url
        else:
            json_obj["parts_path"] = self.parts_path
        return json_obj

    @classmethod
    def from_json(cls, json_obj, source_artifact):
        instance = cls(json_obj["parts_path"])
        entries = source_artifact.manifest.get_entries_in_directory(
            json_obj["parts_path"]
        )
        for entry in entries:
            instance._add_part_entry(entry, source_artifact)
        return instance

    def iterrows(self):
        """Iterate over rows as (ndx, row)
        Yields
        ------
        index : int
            The index of the row.
        row : List[any]
            The data of the row
        """
        columns = None
        ndx = 0
        for entry_path in self._loaded_part_entries:
            part = self._loaded_part_entries[entry_path].get_part()
            if columns is None:
                columns = part.columns
            elif columns != part.columns:
                raise ValueError(
                    "Table parts have non-matching columns. {} != {}".format(
                        columns, part.columns
                    )
                )
            for _, row in part.iterrows():
                yield ndx, row
                ndx += 1

            self._loaded_part_entries[entry_path].free()

    def _add_part_entry(self, entry, source_artifact):
        self._loaded_part_entries[entry.path] = _PartitionTablePartEntry(
            entry, source_artifact
        )

    def __ne__(self, other):
        return not self.__eq__(other)

    def __eq__(self, other):
        return isinstance(other, self.__class__) and self.parts_path == other.parts_path

    def bind_to_run(self, *args, **kwargs):
        raise ValueError("PartitionedTables cannot be bound to runs")


class Audio(BatchableMedia):
    """
    Wandb class for audio clips.

    Arguments:
        data_or_path: (string or numpy array) A path to an audio file
            or a numpy array of audio data.
        sample_rate: (int) Sample rate, required when passing in raw
            numpy array of audio data.
        caption: (string) Caption to display with audio.
    """

    _log_type = "audio-file"

    def __init__(self, data_or_path, sample_rate=None, caption=None):
        """Accepts a path to an audio file or a numpy array of audio data."""
        super(Audio, self).__init__()
        self._duration = None
        self._sample_rate = sample_rate
        self._caption = caption

        if isinstance(data_or_path, six.string_types):
            if Audio.path_is_reference(data_or_path):
                self._path = data_or_path
                self._sha256 = hashlib.sha256(data_or_path.encode("utf-8")).hexdigest()
                self._is_tmp = False
            else:
                self._set_file(data_or_path, is_tmp=False)
        else:
            if sample_rate is None:
                raise ValueError(
                    'Argument "sample_rate" is required when instantiating wandb.Audio with raw data.'
                )

            soundfile = util.get_module(
                "soundfile",
                required='Raw audio requires the soundfile package. To get it, run "pip install soundfile"',
            )

            tmp_path = os.path.join(MEDIA_TMP.name, util.generate_id() + ".wav")
            soundfile.write(tmp_path, data_or_path, sample_rate)
            self._duration = len(data_or_path) / float(sample_rate)

            self._set_file(tmp_path, is_tmp=True)

    @classmethod
    def path_is_reference(cls, path):
        return bool(re.match(r"^(gs|s3|https?)://", path))

    @classmethod
    def get_media_subdir(cls):
        return os.path.join("media", "audio")

    @classmethod
    def from_json(cls, json_obj, source_artifact):
        return cls(
            source_artifact.get_path(json_obj["path"]).download(),
            caption=json_obj["caption"],
        )

    def bind_to_run(self, run, key, step, id_=None):
        if Audio.path_is_reference(self._path):
            raise ValueError(
                "Audio media created by a reference to external storage cannot currently be added to a run"
            )

        return super(Audio, self).bind_to_run(run, key, step, id_)

    def to_json(self, run):
        json_dict = super(Audio, self).to_json(run)
        json_dict.update(
            {"_type": self._log_type, "caption": self._caption,}
        )
        return json_dict

    @classmethod
    def seq_to_json(cls, seq, run, key, step):
        audio_list = list(seq)

        util.get_module(
            "soundfile",
            required="wandb.Audio requires the soundfile package. To get it, run: pip install soundfile",
        )
        base_path = os.path.join(run.dir, "media", "audio")
        util.mkdir_exists_ok(base_path)
        meta = {
            "_type": "audio",
            "count": len(audio_list),
            "audio": [a.to_json(run) for a in audio_list],
        }
        sample_rates = cls.sample_rates(audio_list)
        if sample_rates:
            meta["sampleRates"] = sample_rates
        durations = cls.durations(audio_list)
        if durations:
            meta["durations"] = durations
        captions = cls.captions(audio_list)
        if captions:
            meta["captions"] = captions

        return meta

    @classmethod
    def durations(cls, audio_list):
        return [a._duration for a in audio_list]

    @classmethod
    def sample_rates(cls, audio_list):
        return [a._sample_rate for a in audio_list]

    @classmethod
    def captions(cls, audio_list):
        captions = [a._caption for a in audio_list]
        if all(c is None for c in captions):
            return False
        else:
            return ["" if c is None else c for c in captions]

    def resolve_ref(self):
        if Audio.path_is_reference(self._path):
            # this object was already created using a ref:
            return self._path
        source_artifact = self._artifact_source.artifact

        resolved_name = source_artifact._local_path_to_name(self._path)
        if resolved_name is not None:
            target_entry = source_artifact.manifest.get_entry_by_path(resolved_name)
            if target_entry is not None:
                return target_entry.ref

        return None

    def __eq__(self, other):
        if Audio.path_is_reference(self._path) or Audio.path_is_reference(other._path):
            # one or more of these objects is an unresolved reference -- we'll compare
            # their reference paths instead of their SHAs:
            return (
                self.resolve_ref() == other.resolve_ref()
                and self._caption == other._caption
            )

        return super(Audio, self).__eq__(other) and self._caption == other._caption

    def __ne__(self, other):
        return not self.__eq__(other)


def is_numpy_array(data):
    np = util.get_module(
        "numpy", required="Logging raw point cloud data requires numpy"
    )
    return isinstance(data, np.ndarray)


class JoinedTable(Media):
    """Joins two tables for visualization in the Artifact UI

    Arguments:
        table1 (str, wandb.Table, ArtifactEntry):
            the path to a wandb.Table in an artifact, the table object, or ArtifactEntry
        table2 (str, wandb.Table):
            the path to a wandb.Table in an artifact, the table object, or ArtifactEntry
        join_key (str, [str, str]):
            key or keys to perform the join
    """

    _log_type = "joined-table"

    def __init__(self, table1, table2, join_key):
        super(JoinedTable, self).__init__()

        if not isinstance(join_key, str) and (
            not isinstance(join_key, list) or len(join_key) != 2
        ):
            raise ValueError(
                "JoinedTable join_key should be a string or a list of two strings"
            )

        if not self._validate_table_input(table1):
            raise ValueError(
                "JoinedTable table1 should be an artifact path to a table or wandb.Table object"
            )

        if not self._validate_table_input(table2):
            raise ValueError(
                "JoinedTable table2 should be an artifact path to a table or wandb.Table object"
            )

        self._table1 = table1
        self._table2 = table2
        self._join_key = join_key

    @classmethod
    def from_json(cls, json_obj, source_artifact):
        t1 = source_artifact.get(json_obj["table1"])
        if t1 is None:
            t1 = json_obj["table1"]

        t2 = source_artifact.get(json_obj["table2"])
        if t2 is None:
            t2 = json_obj["table2"]

        return cls(t1, t2, json_obj["join_key"],)

    @staticmethod
    def _validate_table_input(table):
        """Helper method to validate that the table input is one of the 3 supported types"""
        return (
            (type(table) == str and table.endswith(".table.json"))
            or isinstance(table, Table)
            or isinstance(table, PartitionedTable)
            or (hasattr(table, "ref_url") and table.ref_url().endswith(".table.json"))
        )

    def _ensure_table_in_artifact(self, table, artifact, table_ndx):
        """Helper method to add the table to the incoming artifact. Returns the path"""
        if isinstance(table, Table) or isinstance(table, PartitionedTable):
            table_name = "t{}_{}".format(table_ndx, str(id(self)))
            if (
                table._artifact_source is not None
                and table._artifact_source.name is not None
            ):
                table_name = os.path.basename(table._artifact_source.name)
            entry = artifact.add(table, table_name)
            table = entry.path
        # Check if this is an ArtifactEntry
        elif hasattr(table, "ref_url"):
            # Give the new object a unique, yet deterministic name
            name = binascii.hexlify(
                base64.standard_b64decode(table.entry.digest)
            ).decode("ascii")[:20]
            entry = artifact.add_reference(
                table.ref_url(), "{}.{}.json".format(name, table.name.split(".")[-2])
            )[0]
            table = entry.path

        err_str = "JoinedTable table:{} not found in artifact. Add a table to the artifact using Artifact#add(<table>, {}) before adding this JoinedTable"
        if table not in artifact._manifest.entries:
            raise ValueError(err_str.format(table, table))

        return table

    def to_json(self, artifact_or_run):
        json_obj = {
            "_type": JoinedTable._log_type,
        }
        if isinstance(artifact_or_run, wandb.wandb_sdk.wandb_run.Run):
            artifact_entry_url = self._get_artifact_entry_ref_url()
            if artifact_entry_url is None:
                raise ValueError(
                    "JoinedTables must first be added to an Artifact before logging to a Run"
                )
            json_obj["artifact_path"] = artifact_entry_url
        else:
            table1 = self._ensure_table_in_artifact(self._table1, artifact_or_run, 1)
            table2 = self._ensure_table_in_artifact(self._table2, artifact_or_run, 2)
            json_obj.update(
                {"table1": table1, "table2": table2, "join_key": self._join_key,}
            )
        return json_obj

    def __ne__(self, other):
        return not self.__eq__(other)

    def _eq_debug(self, other, should_assert=False):
        eq = isinstance(other, JoinedTable)
        assert not should_assert or eq, "Found type {}, expected {}".format(
            other.__class__, JoinedTable
        )
        eq = eq and self._join_key == other._join_key
        assert not should_assert or eq, "Found {} join key, expected {}".format(
            other._join_key, self._join_key
        )
        eq = eq and self._table1._eq_debug(other._table1, should_assert)
        eq = eq and self._table2._eq_debug(other._table2, should_assert)
        return eq

    def __eq__(self, other):
        return self._eq_debug(other, False)

    def bind_to_run(self, *args, **kwargs):
        raise ValueError("JoinedTables cannot be bound to runs")


class Bokeh(Media):
    """
    Wandb class for Bokeh plots.

    Arguments:
        val: Bokeh plot
    """

    _log_type = "bokeh-file"

    def __init__(self, data_or_path):
        super(Bokeh, self).__init__()
        bokeh = util.get_module("bokeh", required=True)
        if isinstance(data_or_path, str) and os.path.exists(data_or_path):
            with open(data_or_path, "r") as file:
                b_json = json.load(file)
            self.b_obj = bokeh.document.Document.from_json(b_json)
            self._set_file(data_or_path, is_tmp=False, extension=".bokeh.json")
        elif isinstance(data_or_path, bokeh.model.Model):
            _data = bokeh.document.Document()
            _data.add_root(data_or_path)
            # serialize/deserialize pairing followed by sorting attributes ensures
            # that the file's shas are equivalent in subsequent calls
            self.b_obj = bokeh.document.Document.from_json(_data.to_json())
            b_json = self.b_obj.to_json()
            if "references" in b_json["roots"]:
                b_json["roots"]["references"].sort(key=lambda x: x["id"])

            tmp_path = os.path.join(MEDIA_TMP.name, util.generate_id() + ".bokeh.json")
            util.json_dump_safer(b_json, codecs.open(tmp_path, "w", encoding="utf-8"))
            self._set_file(tmp_path, is_tmp=True, extension=".bokeh.json")
        elif not isinstance(data_or_path, bokeh.document.Document):
            raise TypeError(
                "Bokeh constructor accepts Bokeh document/model or path to Bokeh json file"
            )

    def get_media_subdir(self):
        return os.path.join("media", "bokeh")

    def to_json(self, run):
        # TODO: (tss) this is getting redundant for all the media objects. We can probably
        # pull this into Media#to_json and remove this type override for all the media types.
        # There are only a few cases where the type is different between artifacts and runs.
        json_dict = super(Bokeh, self).to_json(run)
        json_dict["_type"] = self._log_type
        return json_dict

    @classmethod
    def from_json(cls, json_obj, source_artifact):
        return cls(source_artifact.get_path(json_obj["path"]).download())


def _nest(thing):
    # Use tensorflows nest function if available, otherwise just wrap object in an array"""

    tfutil = util.get_module("tensorflow.python.util")
    if tfutil:
        return tfutil.nest.flatten(thing)
    else:
        return [thing]


class Graph(Media):
    """Wandb class for graphs

    This class is typically used for saving and diplaying neural net models.  It
    represents the graph as an array of nodes and edges.  The nodes can have
    labels that can be visualized by wandb.

    Examples:
        Import a keras model:
        ```
            Graph.from_keras(keras_model)
        ```

    Attributes:
        format (string): Format to help wandb display the graph nicely.
        nodes ([wandb.Node]): List of wandb.Nodes
        nodes_by_id (dict): dict of ids -> nodes
        edges ([(wandb.Node, wandb.Node)]): List of pairs of nodes interpreted as edges
        loaded (boolean): Flag to tell whether the graph is completely loaded
        root (wandb.Node): root node of the graph
    """

    _log_type = "graph-file"

    def __init__(self, format="keras"):
        super(Graph, self).__init__()
        # LB: TODO: I think we should factor criterion and criterion_passed out
        self.format = format
        self.nodes = []
        self.nodes_by_id = {}
        self.edges = []
        self.loaded = False
        self.criterion = None
        self.criterion_passed = False
        self.root = None  # optional root Node if applicable

    def _to_graph_json(self, run=None):
        # Needs to be it's own function for tests
        return {
            "format": self.format,
            "nodes": [node.to_json() for node in self.nodes],
            "edges": [edge.to_json() for edge in self.edges],
        }

    def bind_to_run(self, *args, **kwargs):
        data = self._to_graph_json()
        tmp_path = os.path.join(MEDIA_TMP.name, util.generate_id() + ".graph.json")
        data = _numpy_arrays_to_lists(data)
        util.json_dump_safer(data, codecs.open(tmp_path, "w", encoding="utf-8"))
        self._set_file(tmp_path, is_tmp=True, extension=".graph.json")
        if self.is_bound():
            return
        super(Graph, self).bind_to_run(*args, **kwargs)

    @classmethod
    def get_media_subdir(cls):
        return os.path.join("media", "graph")

    def to_json(self, run):
        json_dict = super(Graph, self).to_json(run)
        json_dict["_type"] = self._log_type
        return json_dict

    def __getitem__(self, nid):
        return self.nodes_by_id[nid]

    def pprint(self):
        for edge in self.edges:
            pprint.pprint(edge.attributes)
        for node in self.nodes:
            pprint.pprint(node.attributes)

    def add_node(self, node=None, **node_kwargs):
        if node is None:
            node = Node(**node_kwargs)
        elif node_kwargs:
            raise ValueError(
                "Only pass one of either node ({node}) or other keyword arguments ({node_kwargs})".format(
                    node=node, node_kwargs=node_kwargs
                )
            )
        self.nodes.append(node)
        self.nodes_by_id[node.id] = node

        return node

    def add_edge(self, from_node, to_node):
        edge = Edge(from_node, to_node)
        self.edges.append(edge)

        return edge

    @classmethod
    def from_keras(cls, model):
        graph = cls()
        # Shamelessly copied (then modified) from keras/keras/utils/layer_utils.py
        sequential_like = cls._is_sequential(model)

        relevant_nodes = None
        if not sequential_like:
            relevant_nodes = []
            for v in model._nodes_by_depth.values():
                relevant_nodes += v

        layers = model.layers
        for i in range(len(layers)):
            node = Node.from_keras(layers[i])
            if hasattr(layers[i], "_inbound_nodes"):
                for in_node in layers[i]._inbound_nodes:
                    if relevant_nodes and in_node not in relevant_nodes:
                        # node is not part of the current network
                        continue
                    for in_layer in _nest(in_node.inbound_layers):
                        inbound_keras_node = Node.from_keras(in_layer)

                        if inbound_keras_node.id not in graph.nodes_by_id:
                            graph.add_node(inbound_keras_node)
                        inbound_node = graph.nodes_by_id[inbound_keras_node.id]

                        graph.add_edge(inbound_node, node)
            graph.add_node(node)
        return graph

    @classmethod
    def _is_sequential(cls, model):
        sequential_like = True

        if (
            model.__class__.__name__ != "Sequential"
            and hasattr(model, "_is_graph_network")
            and model._is_graph_network
        ):
            nodes_by_depth = model._nodes_by_depth.values()
            nodes = []
            for v in nodes_by_depth:
                # TensorFlow2 doesn't insure inbound is always a list
                inbound = v[0].inbound_layers
                if not hasattr(inbound, "__len__"):
                    inbound = [inbound]
                if (len(v) > 1) or (len(v) == 1 and len(inbound) > 1):
                    # if the model has multiple nodes
                    # or if the nodes have multiple inbound_layers
                    # the model is no longer sequential
                    sequential_like = False
                    break
                nodes += v
            if sequential_like:
                # search for shared layers
                for layer in model.layers:
                    flag = False
                    if hasattr(layer, "_inbound_nodes"):
                        for node in layer._inbound_nodes:
                            if node in nodes:
                                if flag:
                                    sequential_like = False
                                    break
                                else:
                                    flag = True
                    if not sequential_like:
                        break
        return sequential_like


class Node(WBValue):
    """
    Node used in `Graph`
    """

    def __init__(
        self,
        id=None,
        name=None,
        class_name=None,
        size=None,
        parameters=None,
        output_shape=None,
        is_output=None,
        num_parameters=None,
        node=None,
    ):
        self._attributes = {"name": None}
        self.in_edges = {}  # indexed by source node id
        self.out_edges = {}  # indexed by dest node id
        # optional object (eg. PyTorch Parameter or Module) that this Node represents
        self.obj = None

        if node is not None:
            self._attributes.update(node._attributes)
            del self._attributes["id"]
            self.obj = node.obj

        if id is not None:
            self.id = id
        if name is not None:
            self.name = name
        if class_name is not None:
            self.class_name = class_name
        if size is not None:
            self.size = size
        if parameters is not None:
            self.parameters = parameters
        if output_shape is not None:
            self.output_shape = output_shape
        if is_output is not None:
            self.is_output = is_output
        if num_parameters is not None:
            self.num_parameters = num_parameters

    def to_json(self, run=None):
        return self._attributes

    def __repr__(self):
        return repr(self._attributes)

    @property
    def id(self):
        """Must be unique in the graph"""
        return self._attributes.get("id")

    @id.setter
    def id(self, val):
        self._attributes["id"] = val
        return val

    @property
    def name(self):
        """Usually the type of layer or sublayer"""
        return self._attributes.get("name")

    @name.setter
    def name(self, val):
        self._attributes["name"] = val
        return val

    @property
    def class_name(self):
        """Usually the type of layer or sublayer"""
        return self._attributes.get("class_name")

    @class_name.setter
    def class_name(self, val):
        self._attributes["class_name"] = val
        return val

    @property
    def functions(self):
        return self._attributes.get("functions", [])

    @functions.setter
    def functions(self, val):
        self._attributes["functions"] = val
        return val

    @property
    def parameters(self):
        return self._attributes.get("parameters", [])

    @parameters.setter
    def parameters(self, val):
        self._attributes["parameters"] = val
        return val

    @property
    def size(self):
        return self._attributes.get("size")

    @size.setter
    def size(self, val):
        """Tensor size"""
        self._attributes["size"] = tuple(val)
        return val

    @property
    def output_shape(self):
        return self._attributes.get("output_shape")

    @output_shape.setter
    def output_shape(self, val):
        """Tensor output_shape"""
        self._attributes["output_shape"] = val
        return val

    @property
    def is_output(self):
        return self._attributes.get("is_output")

    @is_output.setter
    def is_output(self, val):
        """Tensor is_output"""
        self._attributes["is_output"] = val
        return val

    @property
    def num_parameters(self):
        return self._attributes.get("num_parameters")

    @num_parameters.setter
    def num_parameters(self, val):
        """Tensor num_parameters"""
        self._attributes["num_parameters"] = val
        return val

    @property
    def child_parameters(self):
        return self._attributes.get("child_parameters")

    @child_parameters.setter
    def child_parameters(self, val):
        """Tensor child_parameters"""
        self._attributes["child_parameters"] = val
        return val

    @property
    def is_constant(self):
        return self._attributes.get("is_constant")

    @is_constant.setter
    def is_constant(self, val):
        """Tensor is_constant"""
        self._attributes["is_constant"] = val
        return val

    @classmethod
    def from_keras(cls, layer):
        node = cls()

        try:
            output_shape = layer.output_shape
        except AttributeError:
            output_shape = ["multiple"]

        node.id = layer.name
        node.name = layer.name
        node.class_name = layer.__class__.__name__
        node.output_shape = output_shape
        node.num_parameters = layer.count_params()

        return node


class Edge(WBValue):
    """
    Edge used in `Graph`
    """

    def __init__(self, from_node, to_node):
        self._attributes = {}
        self.from_node = from_node
        self.to_node = to_node

    def __repr__(self):
        temp_attr = dict(self._attributes)
        del temp_attr["from_node"]
        del temp_attr["to_node"]
        temp_attr["from_id"] = self.from_node.id
        temp_attr["to_id"] = self.to_node.id
        return str(temp_attr)

    def to_json(self, run=None):
        return [self.from_node.id, self.to_node.id]

    @property
    def name(self):
        """Optional, not necessarily unique"""
        return self._attributes.get("name")

    @name.setter
    def name(self, val):
        self._attributes["name"] = val
        return val

    @property
    def from_node(self):
        return self._attributes.get("from_node")

    @from_node.setter
    def from_node(self, val):
        self._attributes["from_node"] = val
        return val

    @property
    def to_node(self):
        return self._attributes.get("to_node")

    @to_node.setter
    def to_node(self, val):
        self._attributes["to_node"] = val
        return val


# Custom dtypes for typing system


class _ImageFileType(_dtypes.Type):
    name = "image-file"
    legacy_names = ["wandb.Image"]
    types = [Image]

    def __init__(self, box_keys=None, mask_keys=None):
        if box_keys is None:
            box_keys = _dtypes.UnknownType()
        elif isinstance(box_keys, _dtypes.ConstType):
            box_keys = box_keys
        elif not isinstance(box_keys, list):
            raise TypeError("box_keys must be a list")
        else:
            box_keys = _dtypes.ConstType(set(box_keys))

        if mask_keys is None:
            mask_keys = _dtypes.UnknownType()
        elif isinstance(mask_keys, _dtypes.ConstType):
            mask_keys = mask_keys
        elif not isinstance(mask_keys, list):
            raise TypeError("mask_keys must be a list")
        else:
            mask_keys = _dtypes.ConstType(set(mask_keys))

        self.params.update(
            {"box_keys": box_keys, "mask_keys": mask_keys,}
        )

    def assign_type(self, wb_type=None):
        if isinstance(wb_type, _ImageFileType):
            box_keys = self.params["box_keys"].assign_type(wb_type.params["box_keys"])
            mask_keys = self.params["mask_keys"].assign_type(
                wb_type.params["mask_keys"]
            )
            if not (
                isinstance(box_keys, _dtypes.InvalidType)
                or isinstance(mask_keys, _dtypes.InvalidType)
            ):
                return _ImageFileType(box_keys, mask_keys)

        return _dtypes.InvalidType()

    @classmethod
    def from_obj(cls, py_obj):
        if not isinstance(py_obj, Image):
            raise TypeError("py_obj must be a wandb.Image")
        else:
            if hasattr(py_obj, "_boxes") and py_obj._boxes:
                box_keys = list(py_obj._boxes.keys())
            else:
                box_keys = []

            if hasattr(py_obj, "masks") and py_obj.masks:
                mask_keys = list(py_obj.masks.keys())
            else:
                mask_keys = []

            return cls(box_keys, mask_keys)


class _TableType(_dtypes.Type):
    name = "table"
    legacy_names = ["wandb.Table"]
    types = [Table]

    def __init__(self, column_types=None):
        if column_types is None:
            column_types = _dtypes.UnknownType()
        if isinstance(column_types, dict):
            column_types = _dtypes.TypedDictType(column_types)
        elif not (
            isinstance(column_types, _dtypes.TypedDictType)
            or isinstance(column_types, _dtypes.UnknownType)
        ):
            raise TypeError("column_types must be a dict or TypedDictType")

        self.params.update({"column_types": column_types})

    def assign_type(self, wb_type=None):
        if isinstance(wb_type, _TableType):
            column_types = self.params["column_types"].assign_type(
                wb_type.params["column_types"]
            )
            if not isinstance(column_types, _dtypes.InvalidType):
                return _TableType(column_types)

        return _dtypes.InvalidType()

    @classmethod
    def from_obj(cls, py_obj):
        if not isinstance(py_obj, Table):
            raise TypeError("py_obj must be a wandb.Table")
        else:
            return cls(py_obj._column_types)


class _ForeignKeyType(_dtypes.Type):
    name = "foreignKey"
    legacy_names = ["wandb.TableForeignKey"]
    types = [_TableKey]

    def __init__(self, table, col_name):
        assert isinstance(table, Table)
        assert isinstance(col_name, str)
        assert col_name in table.columns
        self.params.update({"table": table, "col_name": col_name})

    def assign_type(self, wb_type=None):
        if isinstance(wb_type, _dtypes.StringType):
            return self
        elif (
            isinstance(wb_type, _ForeignKeyType)
            and id(self.params["table"]) == id(wb_type.params["table"])
            and self.params["col_name"] == wb_type.params["col_name"]
        ):
            return self

        return _dtypes.InvalidType()

    @classmethod
    def from_obj(cls, py_obj):
        if not isinstance(py_obj, _TableKey):
            raise TypeError("py_obj must be a _TableKey")
        else:
            return cls(py_obj._table, py_obj._col_name)

    def to_json(self, artifact=None):
        res = super(_ForeignKeyType, self).to_json(artifact)
        if artifact is not None:
            table_name = "media/tables/t_{}".format(util.generate_id())
            entry = artifact.add(self.params["table"], table_name)
            res["params"]["table"] = entry.path
        else:
            raise AssertionError(
                "_ForeignKeyType does not support serialization without an artifact"
            )
        return res

    @classmethod
    def from_json(
        cls, json_dict, artifact,
    ):
        table = None
        col_name = None
        if artifact is None:
            raise AssertionError(
                "_ForeignKeyType does not support deserialization without an artifact"
            )
        else:
            table = artifact.get(json_dict["params"]["table"])
            col_name = json_dict["params"]["col_name"]

        if table is None:
            raise AssertionError("Unable to deserialize referenced table")

        return cls(table, col_name)


class _ForeignIndexType(_dtypes.Type):
    name = "foreignIndex"
    legacy_names = ["wandb.TableForeignIndex"]
    types = [_TableIndex]

    def __init__(self, table):
        assert isinstance(table, Table)
        self.params.update({"table": table})

    def assign_type(self, wb_type=None):
        if isinstance(wb_type, _dtypes.NumberType):
            return self
        elif isinstance(wb_type, _ForeignIndexType) and id(self.params["table"]) == id(
            wb_type.params["table"]
        ):
            return self

        return _dtypes.InvalidType()

    @classmethod
    def from_obj(cls, py_obj):
        if not isinstance(py_obj, _TableIndex):
            raise TypeError("py_obj must be a _TableIndex")
        else:
            return cls(py_obj._table)

    def to_json(self, artifact=None):
        res = super(_ForeignIndexType, self).to_json(artifact)
        if artifact is not None:
            table_name = "media/tables/t_{}".format(util.generate_id())
            entry = artifact.add(self.params["table"], table_name)
            res["params"]["table"] = entry.path
        else:
            raise AssertionError(
                "_ForeignIndexType does not support serialization without an artifact"
            )
        return res

    @classmethod
    def from_json(
        cls, json_dict, artifact,
    ):
        table = None
        if artifact is None:
            raise AssertionError(
                "_ForeignIndexType does not support deserialization without an artifact"
            )
        else:
            table = artifact.get(json_dict["params"]["table"])

        if table is None:
            raise AssertionError("Unable to deserialize referenced table")

        return cls(table)


class _PrimaryKeyType(_dtypes.Type):
    name = "primaryKey"
    legacy_names = ["wandb.TablePrimaryKey"]

    def assign_type(self, wb_type=None):
        if isinstance(wb_type, _dtypes.StringType) or isinstance(
            wb_type, _PrimaryKeyType
        ):
            return self
        return _dtypes.InvalidType()

    @classmethod
    def from_obj(cls, py_obj):
        if not isinstance(py_obj, _TableKey):
            raise TypeError("py_obj must be a wandb.Table")
        else:
            return cls()


class _AudioFileType(_dtypes.Type):
    name = "audio-file"
    types = [Audio]


class _BokehFileType(_dtypes.Type):
    name = "bokeh-file"
    types = [Bokeh]


class _JoinedTableType(_dtypes.Type):
    name = "joined-table"
    types = [JoinedTable]


class _PartitionedTableType(_dtypes.Type):
    name = "partitioned-table"
    types = [PartitionedTable]


_dtypes.TypeRegistry.add(_AudioFileType)
_dtypes.TypeRegistry.add(_BokehFileType)
_dtypes.TypeRegistry.add(_ImageFileType)
_dtypes.TypeRegistry.add(_TableType)
_dtypes.TypeRegistry.add(_JoinedTableType)
_dtypes.TypeRegistry.add(_PartitionedTableType)
_dtypes.TypeRegistry.add(_ForeignKeyType)
_dtypes.TypeRegistry.add(_PrimaryKeyType)
_dtypes.TypeRegistry.add(_ForeignIndexType)<|MERGE_RESOLUTION|>--- conflicted
+++ resolved
@@ -1,13 +1,9 @@
-<<<<<<< HEAD
-"""Wandb has special data types for logging rich visualizations.
-=======
 """This module defines data types for logging rich, interactive visualizations to W&B.
 
 Data types include common media types, like images, audio, and videos,
 flexible containers for information, like tables and HTML, and more.
 
 For more on logging media, see [our guide](https://docs.wandb.com/guides/track/log/media)
->>>>>>> fc0d7ade
 
 For more on logging structured data for interactive dataset and model analysis,
 see [our guide to W&B Tables](https://docs.wandb.com/guides/data-vis).
