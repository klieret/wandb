--- conflicted
+++ resolved
@@ -47,21 +47,13 @@
 
     def __init__(self,
                  learn,
-<<<<<<< HEAD
-                 log=None,
-                 show_results=False,
-                 save_model=False,
-                 monitor='valid_loss',
-                 mode='auto'):
-=======
                  log="gradients",
                  save_model=True,
-                 monitor='val_loss',
+                 monitor='valid_loss',
                  mode='auto',
                  input_type=None,
                  validation_data=None,
                  predictions=36):
->>>>>>> ef59404d
         """WandB fast.ai Callback
 
         Automatically saves model topology, losses & metrics.
