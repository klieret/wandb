--- conflicted
+++ resolved
@@ -118,11 +118,8 @@
 }
 
 message ServerInformAttachResponse {
-<<<<<<< HEAD
+  map<string, SettingsValue> _settings_map = 50;
   ErrorStatus _error = 100;
-=======
-  map<string, SettingsValue> _settings_map = 50;
->>>>>>> d907faee
   _RecordInfo _info = 200;
 }
 
