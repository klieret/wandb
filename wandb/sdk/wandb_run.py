#
# -*- coding: utf-8 -*-

from __future__ import print_function

import atexit
from datetime import timedelta
from enum import IntEnum
import glob
import json
import logging
import numbers
import os
import platform
import re
import sys
import threading
import time
import traceback
from types import TracebackType
from typing import (
    Any,
    Callable,
    Dict,
    List,
    NamedTuple,
    Optional,
    Sequence,
    TextIO,
    Tuple,
    Type,
    Union,
)
from typing import TYPE_CHECKING

import click
import requests
from six import iteritems, string_types
from six.moves import _thread as thread
from six.moves.collections_abc import Mapping
from six.moves.urllib.parse import quote as url_quote
from six.moves.urllib.parse import urlencode
import wandb
from wandb import errors
from wandb import trigger
from wandb._globals import _datatypes_set_callback
from wandb.apis import internal, public
from wandb.apis.public import Api as PublicApi
from wandb.proto.wandb_internal_pb2 import (
    FilePusherStats,
    MetricRecord,
    PollExitResponse,
    RunRecord,
)
from wandb.util import (
    add_import_hook,
    is_unicode_safe,
    sentry_set_scope,
    to_forward_slash_path,
)
from wandb.viz import (
    create_custom_chart,
    custom_chart_panel_config,
    CustomChart,
    Visualize,
)

from . import wandb_artifacts
from . import wandb_config
from . import wandb_history
from . import wandb_metric
from . import wandb_summary
from .interface.artifacts import Artifact as ArtifactInterface
from .interface.interface import BackendSenderBase
from .interface.summary_record import SummaryRecord
from .lib import (
    apikey,
    config_util,
    filenames,
    filesystem,
    ipython,
    module,
    proto_util,
    redirect,
    sparkline,
    telemetry,
)
from .lib.exit_hooks import ExitHooks
from .lib.git import GitRepo
from .lib.reporting import Reporter
from .wandb_artifacts import Artifact
from .wandb_settings import Settings, SettingsConsole
from .wandb_setup import _WandbSetup

if TYPE_CHECKING:
    from .data_types import WBValue
    from .wandb_alerts import AlertLevel

    from .interface.artifacts import (
        ArtifactEntry,
        ArtifactManifest,
    )


logger = logging.getLogger("wandb")
EXIT_TIMEOUT = 60
RUN_NAME_COLOR = "#cdcd00"
RE_LABEL = re.compile(r"[a-zA-Z0-9_-]+$")


class TeardownStage(IntEnum):
    EARLY = 1
    LATE = 2


class TeardownHook(NamedTuple):
    call: Callable[[], None]
    stage: TeardownStage


class RunStatusChecker(object):
    """Periodically polls the background process for relevant updates.

    For now, we just use this to figure out if the user has requested a stop.
    """

    def __init__(
        self,
        interface: BackendSenderBase,
        stop_polling_interval: int = 15,
        retry_polling_interval: int = 5,
    ) -> None:
        self._interface = interface
        self._stop_polling_interval = stop_polling_interval
        self._retry_polling_interval = retry_polling_interval

        self._join_event = threading.Event()
        self._stop_thread = threading.Thread(target=self.check_status)
        self._stop_thread.daemon = True
        self._stop_thread.start()

        self._retry_thread = threading.Thread(target=self.check_network_status)
        self._retry_thread.daemon = True
        self._retry_thread.start()

    def check_network_status(self) -> None:
        join_requested = False
        while not join_requested:
            status_response = self._interface.communicate_network_status()
            if status_response and status_response.network_responses:
                for hr in status_response.network_responses:
                    if (
                        hr.http_status_code == 200 or hr.http_status_code == 0
                    ):  # we use 0 for non-http errors (eg wandb errors)
                        wandb.termlog("{}".format(hr.http_response_text))
                    else:
                        wandb.termlog(
                            "{} encountered ({}), retrying request".format(
                                hr.http_status_code, hr.http_response_text.rstrip()
                            )
                        )
            join_requested = self._join_event.wait(self._retry_polling_interval)

    def check_status(self) -> None:
        join_requested = False
        while not join_requested:
            status_response = self._interface.communicate_stop_status()
            if status_response and status_response.run_should_stop:
                # TODO(frz): This check is required
                # until WB-3606 is resolved on server side.
                if not wandb.agents.pyagent.is_running():
                    thread.interrupt_main()
                    return
            join_requested = self._join_event.wait(self._stop_polling_interval)

    def stop(self) -> None:
        self._join_event.set()

    def join(self) -> None:
        self.stop()
        self._stop_thread.join()
        self._retry_thread.join()


class Run(object):
    """A unit of computation logged by wandb. Typically this is an ML experiment.

    Create a run with `wandb.init()`.

    In distributed training, use `wandb.init()` to create a run for
    each process, and set the group argument to organize runs into a larger experiment.

    Currently there is a parallel Run object in the wandb.Api. Eventually these
    two objects will be merged.

    Attributes:
        history: (History) Time series values, created with `wandb.log()`.
            History can contain scalar values, rich media, or even custom plots
            across multiple steps.
        summary: (Summary) Single values set for each `wandb.log()` key. By
            default, summary is set to the last value logged. You can manually
            set summary to the best value, like max accuracy, instead of the
            final value.
    """

    _telemetry_obj: telemetry.TelemetryRecord
    _teardown_hooks: List[TeardownHook]
    _tags: Optional[Tuple[Any, ...]]

    _entity: Optional[str]
    _project: Optional[str]
    _group: Optional[str]
    _job_type: Optional[str]
    _name: Optional[str]
    _notes: Optional[str]
    _checkpoint: Optional[str]

    _run_obj: Optional[RunRecord]
    _run_obj_offline: Optional[RunRecord]
    # Use string literal anotation because of type reference loop
    _backend: Optional["wandb.sdk.backend.backend.Backend"]
    _wl: Optional[_WandbSetup]

    _upgraded_version_message: Optional[str]
    _deleted_version_message: Optional[str]
    _yanked_version_message: Optional[str]

    _out_redir: Optional[redirect.RedirectBase]
    _err_redir: Optional[redirect.RedirectBase]
    _redirect_cb: Optional[Callable[[str, str], None]]
    _output_writer: Optional["filesystem.CRDedupedFile"]
    _quiet: Optional[bool]

    _atexit_cleanup_called: bool
    _hooks: Optional[ExitHooks]
    _exit_code: Optional[int]

    _run_status_checker: Optional[RunStatusChecker]
    _poll_exit_response: Optional[PollExitResponse]

    _sampled_history: Optional[Dict[str, Union[Sequence[int], Sequence[float]]]]

    _use_redirect: bool
    _stdout_slave_fd: Optional[int]
    _stderr_slave_fd: Optional[int]
    _artifact_slots: List[str]

    _init_pid: int
    _iface_pid: Optional[int]
    _iface_port: Optional[int]

    _attach_id: Optional[str]

    def __init__(
        self,
        settings: Settings,
        config: Optional[Dict[str, Any]] = None,
        sweep_config: Optional[Dict[str, Any]] = None,
    ) -> None:
        self._config = wandb_config.Config()
        self._config._set_callback(self._config_callback)
        self._config._set_settings(settings)
        self._backend = None
        self.summary = wandb_summary.Summary(
            self._summary_get_current_summary_callback,
        )
        self.summary._set_update_callback(self._summary_update_callback)
        self.history = wandb_history.History(self)
        self.history._set_callback(self._history_callback)

        _datatypes_set_callback(self._datatypes_callback)

        self._settings = settings
        self._wl = None
        self._reporter: Optional[Reporter] = None

        self._entity = None
        self._project = None
        self._group = None
        self._job_type = None
        self._run_id = settings.run_id
        self._start_time = time.time()
        self._starting_step = 0
        self._name = None
        self._notes = None
        self._tags = None
<<<<<<< HEAD
        self._checkpoint = None
=======
        self._remote_url = None
        self._last_commit = None
>>>>>>> a0472257

        self._hooks = None
        self._teardown_hooks = []
        self._redirect_cb = None
        self._out_redir = None
        self._err_redir = None
        self.stdout_redirector = None
        self.stderr_redirector = None
        self._save_stdout = None
        self._save_stderr = None
        self._stdout_slave_fd = None
        self._stderr_slave_fd = None
        self._exit_code = None
        self._exit_result = None
        self._final_summary = None
        self._sampled_history = None
        self._jupyter_progress = None
        self._quiet = self._settings._quiet
        if self._settings._jupyter and ipython.in_jupyter():
            self._jupyter_progress = ipython.jupyter_progress_bar()

        self._output_writer = None
        self._upgraded_version_message = None
        self._deleted_version_message = None
        self._yanked_version_message = None
        self._used_artifact_slots: List[str] = []

        # Pull info from settings
        self._init_from_settings(settings)

        # Initial scope setup for sentry. This might get changed when the
        # actual run comes back.
        sentry_set_scope(
            "user",
            entity=self._entity,
            project=self._project,
            email=self._settings.email,
        )

        # Returned from backend request_run(), set from wandb_init?
        self._run_obj = None
        self._run_obj_offline = None

        # Created when the run "starts".
        self._run_status_checker = None

        self._poll_exit_response = None

        # Initialize telemetry object
        self._telemetry_obj = telemetry.TelemetryRecord()

        # Populate config
        config = config or dict()
        wandb_key = "_wandb"
        config.setdefault(wandb_key, dict())
        self._launch_artifact_mapping: Dict[str, Any] = {}
        self._unique_launch_artifact_sequence_names: Dict[str, Any] = {}
        if settings.save_code and settings.program_relpath:
            config[wandb_key]["code_path"] = to_forward_slash_path(
                os.path.join("code", settings.program_relpath)
            )
        if sweep_config:
            self._config.update_locked(
                sweep_config, user="sweep", _allow_val_change=True
            )

        if (
            self._settings.launch
            and self._settings.launch_config_path
            and os.path.exists(self._settings.launch_config_path)
        ):
            with open(self._settings.launch_config_path) as fp:
                launch_config = json.loads(fp.read())
            if launch_config.get("overrides", {}).get("artifacts") is not None:
                for key, item in (
                    launch_config.get("overrides").get("artifacts").items()
                ):
                    self._launch_artifact_mapping[key] = item
                    artifact_sequence_tuple_or_slot = key.split(":")

                    if len(artifact_sequence_tuple_or_slot) == 2:
                        sequence_name = artifact_sequence_tuple_or_slot[0].split("/")[
                            -1
                        ]
                        if self._unique_launch_artifact_sequence_names.get(
                            sequence_name
                        ):
                            self._unique_launch_artifact_sequence_names.pop(
                                sequence_name
                            )
                        else:
                            self._unique_launch_artifact_sequence_names[
                                sequence_name
                            ] = item

            launch_run_config = launch_config.get("overrides", {}).get("run_config")
            if launch_run_config:
                self._config.update_locked(
                    launch_run_config, user="launch", _allow_val_change=True
                )
        self._config._update(config, ignore_locked=True)

        self._atexit_cleanup_called = False
        self._use_redirect = True
        self._progress_step = 0

        # pid is set so we know if this run object was initialized by this process
        self._init_pid = os.getpid()

        # interface pid and port configured when backend is configured (See _hack_set_run)
        # TODO: using pid isnt the best for windows as pid reuse can happen more often than unix
        self._iface_pid = None
        self._iface_port = None
        self._attach_id = None

        # for now, use runid as attach id, this could/should be versioned in the future
        if self._settings._require_service:
            self._attach_id = self._settings.run_id

    def _set_iface_pid(self, iface_pid: int) -> None:
        self._iface_pid = iface_pid

    def _set_iface_port(self, iface_port: int) -> None:
        self._iface_port = iface_port

    def _telemetry_callback(self, telem_obj: telemetry.TelemetryRecord) -> None:
        self._telemetry_obj.MergeFrom(telem_obj)

    def _freeze(self) -> None:
        self._frozen = True

    def __setattr__(self, attr: str, value: object) -> None:
        if getattr(self, "_frozen", None) and not hasattr(self, attr):
            raise Exception("Attribute {} is not supported on Run object.".format(attr))
        super(Run, self).__setattr__(attr, value)

    def _telemetry_imports(self, imp: telemetry.TelemetryImports) -> None:
        mods = sys.modules
        if mods.get("torch"):
            imp.torch = True
        if mods.get("keras"):
            imp.keras = True
        if mods.get("tensorflow"):
            imp.tensorflow = True
        if mods.get("sklearn"):
            imp.sklearn = True
        if mods.get("fastai"):
            imp.fastai = True
        if mods.get("xgboost"):
            imp.xgboost = True
        if mods.get("catboost"):
            imp.catboost = True
        if mods.get("lightgbm"):
            imp.lightgbm = True
        if mods.get("pytorch_lightning"):
            imp.pytorch_lightning = True
        if mods.get("ignite"):
            imp.pytorch_ignite = True
        if mods.get("transformers"):
            imp.transformers_huggingface = True
        if mods.get("jax"):
            imp.jax = True
        if mods.get("metaflow"):
            imp.metaflow = True

    def _init_from_settings(self, settings: Settings) -> None:
        if settings.entity is not None:
            self._entity = settings.entity
        if settings.project is not None:
            self._project = settings.project
        if settings.run_group is not None:
            self._group = settings.run_group
        if settings.run_job_type is not None:
            self._job_type = settings.run_job_type
        if settings.run_name is not None:
            self._name = settings.run_name
        if settings.run_notes is not None:
            self._notes = settings.run_notes
        if settings.run_tags is not None:
            self._tags = settings.run_tags

    def _make_proto_run(self, run: RunRecord) -> None:
        """Populate protocol buffer RunData for interface/interface."""
        if self._entity is not None:
            run.entity = self._entity
        if self._project is not None:
            run.project = self._project
        if self._group is not None:
            run.run_group = self._group
        if self._job_type is not None:
            run.job_type = self._job_type
        if self._run_id is not None:
            run.run_id = self._run_id
        if self._name is not None:
            run.display_name = self._name
        if self._notes is not None:
            run.notes = self._notes
        if self._tags is not None:
            for tag in self._tags:
                run.tags.append(tag)
        if self._start_time is not None:
            run.start_time.FromSeconds(int(self._start_time))
<<<<<<< HEAD
        if self._checkpoint is not None:
            run.checkpoint = self._checkpoint
=======
        if self._remote_url is not None:
            run.git.remote_url = self._remote_url
        if self._last_commit is not None:
            run.git.last_commit = self._last_commit
>>>>>>> a0472257
        # Note: run.config is set in interface/interface:_make_run()

    def _populate_git_info(self) -> None:
        repo = GitRepo(remote=self._settings.git_remote)
        self._remote_url, self._last_commit = repo.remote_url, repo.last_commit

    def __getstate__(self) -> Any:
        """Custom pickler."""

        # We only pickle in service mode
        if not self._settings or not self._settings._require_service:
            return

        _attach_id = self._attach_id
        if not _attach_id:
            return

        return dict(_attach_id=_attach_id)

    def __setstate__(self, state: Any) -> None:
        """Custom unpickler."""
        if not state:
            return

        _attach_id = state.get("_attach_id")
        if not _attach_id:
            return

        self._attach_id = _attach_id

    @property
    def dir(self) -> str:
        """Returns the directory where files associated with the run are saved."""
        return self._settings.files_dir

    @property
    def config(self) -> wandb_config.Config:
        """Returns the config object associated with this run."""
        return self._config

    @property
    def config_static(self) -> wandb_config.ConfigStatic:
        return wandb_config.ConfigStatic(self._config)

    @property
    def name(self) -> Optional[str]:
        """Returns the display name of the run.

        Display names are not guaranteed to be unique and may be descriptive.
        By default, they are randomly generated.
        """
        if self._name:
            return self._name
        if not self._run_obj:
            return None
        return self._run_obj.display_name

    @name.setter
    def name(self, name: str) -> None:
        with telemetry.context(run=self) as tel:
            tel.feature.set_run_name = True
        self._name = name
        if self._backend and self._backend.interface:
            self._backend.interface.publish_run(self)

    @property
    def notes(self) -> Optional[str]:
        """Returns the notes associated with the run, if there are any.

        Notes can be a multiline string and can also use markdown and latex equations
        inside `$$`, like `$x + 3$`.
        """
        if self._notes:
            return self._notes
        if not self._run_obj:
            return None
        return self._run_obj.notes

    @notes.setter
    def notes(self, notes: str) -> None:
        self._notes = notes
        if self._backend and self._backend.interface:
            self._backend.interface.publish_run(self)

    @property
    def tags(self) -> Optional[Tuple]:
        """Returns the tags associated with the run, if there are any."""
        if self._tags:
            return self._tags
        run_obj = self._run_obj or self._run_obj_offline
        if run_obj:
            return tuple(run_obj.tags)
        return None

    @tags.setter
    def tags(self, tags: Sequence) -> None:
        with telemetry.context(run=self) as tel:
            tel.feature.set_run_tags = True
        self._tags = tuple(tags)
        if self._backend and self._backend.interface:
            self._backend.interface.publish_run(self)

    @property
    def id(self) -> str:
        """Returns the identifier for this run."""
        if TYPE_CHECKING:
            assert self._run_id is not None
        return self._run_id

    @property
    def sweep_id(self) -> Optional[str]:
        """Returns the ID of the sweep associated with the run, if there is one."""
        if not self._run_obj:
            return None
        return self._run_obj.sweep_id or None

    @property
    def path(self) -> str:
        """Returns the path to the run.

        Run paths include entity, project, and run ID, in the format
        `entity/project/run_id`.
        """
        parts = []
        for e in [self._entity, self._project, self._run_id]:
            if e is not None:
                parts.append(e)
        return "/".join(parts)

    @property
    def start_time(self) -> float:
        """Returns the unix time stamp, in seconds, when the run started."""
        if not self._run_obj:
            return self._start_time
        else:
            return self._run_obj.start_time.ToSeconds()

    @property
    def starting_step(self) -> int:
        """Returns the first step of the run."""
        if not self._run_obj:
            return self._starting_step
        else:
            return self._run_obj.starting_step

    @property
    def resumed(self) -> bool:
        """Returns True if the run was resumed, False otherwise."""
        if self._run_obj:
            return self._run_obj.resumed
        return False

    @property
    def step(self) -> int:
        """Returns the current value of the step.

        This counter is incremented by `wandb.log`."""
        return self.history._step

    def project_name(self) -> str:
        run_obj = self._run_obj or self._run_obj_offline
        return run_obj.project if run_obj else ""

    @property
    def mode(self) -> str:
        """For compatibility with `0.9.x` and earlier, deprecate eventually."""
        return "dryrun" if self._settings._offline else "run"

    @property
    def offline(self) -> bool:
        return self._settings._offline

    @property
    def disabled(self) -> bool:
        return self._settings._noop

    @property
    def group(self) -> str:
        """Returns the name of the group associated with the run.

        Setting a group helps the W&B UI organize runs in a sensible way.

        If you are doing a distributed training you should give all of the
            runs in the training the same group.
        If you are doing crossvalidation you should give all the crossvalidation
            folds the same group.
        """
        run_obj = self._run_obj or self._run_obj_offline
        return run_obj.run_group if run_obj else ""

    @property
    def job_type(self) -> str:
        run_obj = self._run_obj or self._run_obj_offline
        return run_obj.job_type if run_obj else ""

    @property
    def project(self) -> str:
        """Returns the name of the W&B project associated with the run."""
        return self.project_name()

    def log_code(
        self,
        root: str = ".",
        name: str = None,
        include_fn: Callable[[str], bool] = lambda path: path.endswith(".py"),
        exclude_fn: Callable[[str], bool] = filenames.exclude_wandb_fn,
    ) -> Optional[Artifact]:
        """Saves the current state of your code to a W&B artifact.

        By default it walks the current directory and logs all files that end with `.py`.

        Arguments:
            root (str, optional): The relative (to `os.getcwd()`) or absolute path to
                recursively find code from.
            name (str, optional): The name of our code artifact. By default we'll name
                the artifact `source-$RUN_ID`. There may be scenarios where you want
                many runs to share the same artifact. Specifying name allows you to achieve that.
            include_fn (callable, optional): A callable that accepts a file path and
                returns True when it should be included and False otherwise. This
                defaults to: `lambda path: path.endswith(".py")`
            exclude_fn (callable, optional): A callable that accepts a file path and
                returns `True` when it should be excluded and `False` otherwise. This
                defaults to: `lambda path: False`

        Examples:
            Basic usage
            ```python
            run.log_code()
            ```

            Advanced usage
            ```python
            run.log_code("../", include_fn=lambda path: path.endswith(".py") or path.endswith(".ipynb"))
            ```

        Returns:
            An `Artifact` object if code was logged
        """
        name = name or "{}-{}".format("source", self.id)
        art = wandb.Artifact(name, "code")
        files_added = False
        if root is not None:
            root = os.path.abspath(root)
            for file_path in filenames.filtered_dir(root, include_fn, exclude_fn):
                files_added = True
                save_name = os.path.relpath(file_path, root)
                art.add_file(file_path, name=save_name)
        # Add any manually staged files such is ipynb notebooks
        for dirpath, _, files in os.walk(self._settings._tmp_code_dir):
            for fname in files:
                file_path = os.path.join(dirpath, fname)
                save_name = os.path.relpath(file_path, self._settings._tmp_code_dir)
                files_added = True
                art.add_file(file_path, name=save_name)
        if not files_added:
            return None
        return self.log_artifact(art)

    def get_url(self) -> Optional[str]:
        """Returns the url for the W&B run, if there is one.

        Offline runs will not have a url.
        """
        if not self._run_obj:
            wandb.termwarn("URL not available in offline run")
            return None
        return self._get_run_url()

    def get_project_url(self) -> Optional[str]:
        """Returns the url for the W&B project associated with the run, if there is one.

        Offline runs will not have a project url.
        """
        if not self._run_obj:
            wandb.termwarn("URL not available in offline run")
            return None
        return self._get_project_url()

    def get_sweep_url(self) -> Optional[str]:
        """Returns the url for the sweep associated with the run, if there is one."""
        if not self._run_obj:
            wandb.termwarn("URL not available in offline run")
            return None
        return self._get_sweep_url()

    @property
    def url(self) -> Optional[str]:
        """Returns the W&B url associated with the run."""
        return self.get_url()

    @property
    def entity(self) -> str:
        """Returns the name of the W&B entity associated with the run.

        Entity can be a user name or the name of a team or organization."""
        return self._entity or ""

    def _label_internal(
        self, code: str = None, repo: str = None, code_version: str = None
    ) -> None:
        with telemetry.context(run=self) as tel:
            if code and RE_LABEL.match(code):
                tel.label.code_string = code
            if repo and RE_LABEL.match(repo):
                tel.label.repo_string = repo
            if code_version and RE_LABEL.match(code_version):
                tel.label.code_version = code_version

    def _label(
        self,
        code: str = None,
        repo: str = None,
        code_version: str = None,
        **kwargs: str,
    ) -> None:
        if self._settings.label_disable:
            return
        for k, v in (("code", code), ("repo", repo), ("code_version", code_version)):
            if v and not RE_LABEL.match(v):
                wandb.termwarn(
                    "Label added for '{}' with invalid identifier '{}' (ignored).".format(
                        k, v
                    ),
                    repeat=False,
                )
        for v in kwargs:
            wandb.termwarn(
                "Label added for unsupported key '{}' (ignored).".format(v),
                repeat=False,
            )

        self._label_internal(code=code, repo=repo, code_version=code_version)

        # update telemetry in the backend immediately for _label() callers
        if self._backend and self._backend.interface:
            self._backend.interface._publish_telemetry(self._telemetry_obj)

    def _label_probe_lines(self, lines: List[str]) -> None:
        if not lines:
            return
        parsed = telemetry._parse_label_lines(lines)
        if not parsed:
            return
        label_dict = {}
        code = parsed.get("code") or parsed.get("c")
        if code:
            label_dict["code"] = code
        repo = parsed.get("repo") or parsed.get("r")
        if repo:
            label_dict["repo"] = repo
        code_ver = parsed.get("version") or parsed.get("v")
        if code_ver:
            label_dict["code_version"] = code_ver
        self._label_internal(**label_dict)

    def _label_probe_main(self) -> None:
        m = sys.modules.get("__main__")
        if not m:
            return
        doc = getattr(m, "__doc__", None)
        if not doc:
            return

        doclines = doc.splitlines()
        self._label_probe_lines(doclines)

    # TODO: annotate jupyter Notebook class
    def _label_probe_notebook(self, notebook: Any) -> None:
        logger.info("probe notebook")
        lines = None
        try:
            data = notebook.probe_ipynb()
            cell0 = data.get("cells", [])[0]
            lines = cell0.get("source")
            # kaggle returns a string instead of a list
            if isinstance(lines, str):
                lines = lines.split()
        except Exception as e:
            logger.info("Unable to probe notebook: {}".format(e))
            return
        if lines:
            self._label_probe_lines(lines)

    def display(self, height: int = 420, hidden: bool = False) -> bool:
        """Display this run in jupyter"""
        if self._settings._jupyter and ipython.in_jupyter():
            ipython.display_html(self.to_html(height, hidden))
            return True
        else:
            wandb.termwarn(".display() only works in jupyter environments")
            return False

    def to_html(self, height: int = 420, hidden: bool = False) -> str:
        """Generate HTML containing an iframe displaying the current run"""
        url = self._get_run_url() + "?jupyter=true"
        style = f"border:none;width:100%;height:{height}px;"
        prefix = ""
        if hidden:
            style += "display:none;"
            prefix = ipython.toggle_button()
        return prefix + f'<iframe src="{url}" style="{style}"></iframe>'

    def _repr_mimebundle_(
        self, include: Any = None, exclude: Any = None
    ) -> Dict[str, str]:
        return {"text/html": self.to_html(hidden=True)}

    def _config_callback(
        self,
        key: Union[Tuple[str, ...], str] = None,
        val: Any = None,
        data: Dict[str, object] = None,
    ) -> None:
        logger.info("config_cb %s %s %s", key, val, data)
        if not self._backend or not self._backend.interface:
            return
        self._backend.interface.publish_config(key=key, val=val, data=data)

    def _set_config_wandb(self, key: str, val: Any) -> None:
        self._config_callback(key=("_wandb", key), val=val)

    def _summary_update_callback(self, summary_record: SummaryRecord) -> None:
        if self._backend and self._backend.interface:
            self._backend.interface.publish_summary(summary_record)

    def _summary_get_current_summary_callback(self) -> Dict[str, Any]:
        if not self._backend or not self._backend.interface:
            return {}
        ret = self._backend.interface.communicate_get_summary()
        if not ret:
            return {}
        return proto_util.dict_from_proto_list(ret.item)

    def _metric_callback(self, metric_record: MetricRecord) -> None:
        if self._backend and self._backend.interface:
            self._backend.interface._publish_metric(metric_record)

    def _datatypes_callback(self, fname: str) -> None:
        if not self._backend or not self._backend.interface:
            return
        files = dict(files=[(fname, "now")])
        self._backend.interface.publish_files(files)

    # TODO(jhr): codemod add: PEP 3102 -- Keyword-Only Arguments
    def _history_callback(self, row: Dict[str, Any], step: int) -> None:

        # TODO(jhr): move visualize hack somewhere else
        custom_charts = {}
        for k in row:
            if isinstance(row[k], Visualize):
                config = {
                    "id": row[k].viz_id,
                    "historyFieldSettings": {"key": k, "x-axis": "_step"},
                }
                row[k] = row[k].value
                self._config_callback(val=config, key=("_wandb", "viz", k))
            elif isinstance(row[k], CustomChart):
                custom_charts[k] = row[k]
                custom_chart = row[k]

        for k, custom_chart in custom_charts.items():
            # remove the chart key from the row
            # TODO: is this really the right move? what if the user logs
            #     a non-custom chart to this key?
            row.pop(k)
            # add the table under a different key
            table_key = k + "_table"
            row[table_key] = custom_chart.table
            # add the panel
            panel_config = custom_chart_panel_config(custom_chart, k, table_key)
            self._add_panel(k, "Vega2", panel_config)

        if self._backend and self._backend.interface:
            not_using_tensorboard = len(wandb.patched["tensorboard"]) == 0
            self._backend.interface.publish_history(
                row, step, publish_step=not_using_tensorboard
            )

    def _console_callback(self, name: str, data: str) -> None:
        # logger.info("console callback: %s, %s", name, data)
        if self._backend and self._backend.interface:
            self._backend.interface.publish_output(name, data)

    def _tensorboard_callback(
        self, logdir: str, save: bool = None, root_logdir: str = None
    ) -> None:
        logger.info("tensorboard callback: %s, %s", logdir, save)
        save = True if save is None else save
        if self._backend and self._backend.interface:
            self._backend.interface.publish_tbdata(logdir, save, root_logdir)

    def _set_library(self, library: _WandbSetup) -> None:
        self._wl = library

    def _set_backend(self, backend: "wandb.sdk.backend.backend.Backend") -> None:
        self._backend = backend

    def _set_reporter(self, reporter: Reporter) -> None:
        self._reporter = reporter

    def _set_teardown_hooks(self, hooks: List[TeardownHook]) -> None:
        self._teardown_hooks = hooks

    def _set_run_obj(self, run_obj: RunRecord) -> None:
        self._run_obj = run_obj
        self._entity = run_obj.entity
        self._project = run_obj.project
        # Grab the config from resuming
        if run_obj.config:
            c_dict = config_util.dict_no_value_from_proto_list(run_obj.config.update)
            # TODO: Windows throws a wild error when this is set...
            if "_wandb" in c_dict:
                del c_dict["_wandb"]
            # We update the config object here without triggering the callback
            self.config._update(c_dict, allow_val_change=True, ignore_locked=True)
        # Update the summary, this will trigger an un-needed graphql request :(
        if run_obj.summary:
            summary_dict = {}
            for orig in run_obj.summary.update:
                summary_dict[orig.key] = json.loads(orig.value_json)
            self.summary.update(summary_dict)
        self.history._update_step()
        # TODO: It feels weird to call this twice..
        sentry_set_scope(
            "user",
            entity=run_obj.entity,
            project=run_obj.project,
            email=self._settings.email,
            url=self._get_run_url(),
        )

    def _set_run_obj_offline(self, run_obj: RunRecord) -> None:
        self._run_obj_offline = run_obj

    def _add_singleton(
        self, data_type: str, key: str, value: Dict[Union[int, str], str]
    ) -> None:
        """Stores a singleton item to wandb config.

        A singleton in this context is a piece of data that is continually
        logged with the same value in each history step, but represented
        as a single item in the config.

        We do this to avoid filling up history with a lot of repeated uneccessary data

        Add singleton can be called many times in one run and it will only be
        updated when the value changes. The last value logged will be the one
        persisted to the server.
        """
        value_extra = {"type": data_type, "key": key, "value": value}

        if data_type not in self.config["_wandb"]:
            self.config["_wandb"][data_type] = {}

        if data_type in self.config["_wandb"][data_type]:
            old_value = self.config["_wandb"][data_type][key]
        else:
            old_value = None

        if value_extra != old_value:
            self.config["_wandb"][data_type][key] = value_extra
            self.config.persist()

    def log(
        self,
        data: Dict[str, Any],
        step: int = None,
        commit: bool = None,
        sync: bool = None,
    ) -> None:
        """Logs a dictonary of data to the current run's history.

        Use `wandb.log` to log data from runs, such as scalars, images, video,
        histograms, plots, and tables.

        See our [guides to logging](https://docs.wandb.ai/guides/track/log) for
        live examples, code snippets, best practices, and more.

        The most basic usage is `wandb.log({"train-loss": 0.5, "accuracy": 0.9})`.
        This will save the loss and accuracy to the run's history and update
        the summary values for these metrics.

        Visualize logged data in the workspace at [wandb.ai](https://wandb.ai),
        or locally on a [self-hosted instance](https://docs.wandb.ai/self-hosted)
        of the W&B app, or export data to visualize and explore locally, e.g. in
        Jupyter notebooks, with [our API](https://docs.wandb.ai/guides/track/public-api-guide).

        In the UI, summary values show up in the run table to compare single values across runs.
        Summary values can also be set directly with `wandb.run.summary["key"] = value`.

        Logged values don't have to be scalars. Logging any wandb object is supported.
        For example `wandb.log({"example": wandb.Image("myimage.jpg")})` will log an
        example image which will be displayed nicely in the W&B UI.
        See the [reference documentation](https://docs.wandb.com/library/reference/data_types)
        for all of the different supported types or check out our
        [guides to logging](https://docs.wandb.ai/guides/track/log) for examples,
        from 3D molecular structures and segmentation masks to PR curves and histograms.
        `wandb.Table`s can be used to logged structured data. See our
        [guide to logging tables](https://docs.wandb.ai/guides/data-vis/log-tables)
        for details.

        Logging nested metrics is encouraged and is supported in the W&B UI.
        If you log with a nested dictionary like `wandb.log({"train":
        {"acc": 0.9}, "val": {"acc": 0.8}})`, the metrics will be organized into
        `train` and `val` sections in the W&B UI.

        wandb keeps track of a global step, which by default increments with each
        call to `wandb.log`, so logging related metrics together is encouraged.
        If it's inconvenient to log related metrics together
        calling `wandb.log({"train-loss": 0.5, commit=False})` and then
        `wandb.log({"accuracy": 0.9})` is equivalent to calling
        `wandb.log({"train-loss": 0.5, "accuracy": 0.9})`.

        `wandb.log` is not intended to be called more than a few times per second.
        If you want to log more frequently than that it's better to aggregate
        the data on the client side or you may get degraded performance.

        Arguments:
            row: (dict, optional) A dict of serializable python objects i.e `str`,
                `ints`, `floats`, `Tensors`, `dicts`, or any of the `wandb.data_types`.
            commit: (boolean, optional) Save the metrics dict to the wandb server
                and increment the step.  If false `wandb.log` just updates the current
                metrics dict with the row argument and metrics won't be saved until
                `wandb.log` is called with `commit=True`.
            step: (integer, optional) The global step in processing. This persists
                any non-committed earlier steps but defaults to not committing the
                specified step.
            sync: (boolean, True) This argument is deprecated and currently doesn't
                change the behaviour of `wandb.log`.

        Examples:
            For more and more detailed examples, see
            [our guides to logging](https://docs.wandb.com/guides/track/log).

            Basic usage
            ```python
            wandb.log({'accuracy': 0.9, 'epoch': 5})
            ```

            Incremental logging
            ```python
            wandb.log({'loss': 0.2}, commit=False)
            # Somewhere else when I'm ready to report this step:
            wandb.log({'accuracy': 0.8})
            ```

            Histogram
            ```python
            wandb.log({"gradients": wandb.Histogram(numpy_array_or_sequence)})
            ```

            Image
            ```python
            wandb.log({"examples": [wandb.Image(numpy_array_or_pil, caption="Label")]})
            ```

            Video
            ```python
            wandb.log({"video": wandb.Video(numpy_array_or_video_path, fps=4,
                format="gif")})
            ```

            Matplotlib Plot
            ```python
            wandb.log({"chart": plt})
            ```

            PR Curve
            ```python
            wandb.log({'pr': wandb.plots.precision_recall(y_test, y_probas, labels)})
            ```

            3D Object
            ```python
            wandb.log({"generated_samples":
            [wandb.Object3D(open("sample.obj")),
                wandb.Object3D(open("sample.gltf")),
                wandb.Object3D(open("sample.glb"))]})
            ```

        Raises:
            wandb.Error: if called before `wandb.init`
            ValueError: if invalid data is passed

        """
        if not self._settings._require_service:
            current_pid = os.getpid()
            if current_pid != self._init_pid:
                message = "log() ignored (called from pid={}, init called from pid={}). See: https://docs.wandb.ai/library/init#multiprocess".format(
                    current_pid, self._init_pid
                )
                if self._settings._strict:
                    wandb.termerror(message, repeat=False)
                    raise errors.LogMultiprocessError(
                        "log() does not support multiprocessing"
                    )
                wandb.termwarn(message, repeat=False)
                return

        if not isinstance(data, Mapping):
            raise ValueError("wandb.log must be passed a dictionary")

        if any(not isinstance(key, string_types) for key in data.keys()):
            raise ValueError("Key values passed to `wandb.log` must be strings.")

        if step is not None:
            # if step is passed in when tensorboard_sync is used we honor the step passed
            # to make decisions about how to close out the history record, but will strip
            # this history later on in publish_history()
            using_tensorboard = len(wandb.patched["tensorboard"]) > 0
            if using_tensorboard:
                wandb.termwarn(
                    "Step cannot be set when using syncing with tensorboard. Please log your step values as a metric such as 'global_step'",
                    repeat=False,
                )
            if self.history._step > step:
                wandb.termwarn(
                    (
                        "Step must only increase in log calls.  "
                        "Step {} < {}; dropping {}.".format(
                            step, self.history._step, data
                        )
                    )
                )
                return
            elif step > self.history._step:
                self.history._flush()
                self.history._step = step
        elif commit is None:
            commit = True
        if commit:
            self.history._row_add(data)
        else:
            self.history._row_update(data)

    def save(
        self,
        glob_str: Optional[str] = None,
        base_path: Optional[str] = None,
        policy: str = "live",
    ) -> Union[bool, List[str]]:
        """Ensure all files matching `glob_str` are synced to wandb with the policy specified.

        Arguments:
            glob_str: (string) a relative or absolute path to a unix glob or regular
                path.  If this isn't specified the method is a noop.
            base_path: (string) the base path to run the glob relative to
            policy: (string) on of `live`, `now`, or `end`
                - live: upload the file as it changes, overwriting the previous version
                - now: upload the file once now
                - end: only upload file when the run ends
        """
        if glob_str is None:
            # noop for historical reasons, run.save() may be called in legacy code
            wandb.termwarn(
                (
                    "Calling run.save without any arguments is deprecated."
                    "Changes to attributes are automatically persisted."
                )
            )
            return True
        if policy not in ("live", "end", "now"):
            raise ValueError(
                'Only "live" "end" and "now" policies are currently supported.'
            )
        if isinstance(glob_str, bytes):
            glob_str = glob_str.decode("utf-8")
        if not isinstance(glob_str, string_types):
            raise ValueError("Must call wandb.save(glob_str) with glob_str a str")

        if base_path is None:
            if os.path.isabs(glob_str):
                base_path = os.path.dirname(glob_str)
                wandb.termwarn(
                    (
                        "Saving files without folders. If you want to preserve "
                        "sub directories pass base_path to wandb.save, i.e. "
                        'wandb.save("/mnt/folder/file.h5", base_path="/mnt")'
                    )
                )
            else:
                base_path = "."
        wandb_glob_str = os.path.relpath(glob_str, base_path)
        if ".." + os.sep in wandb_glob_str:
            raise ValueError("globs can't walk above base_path")

        with telemetry.context(run=self) as tel:
            tel.feature.save = True

        if glob_str.startswith("gs://") or glob_str.startswith("s3://"):
            wandb.termlog(
                "%s is a cloud storage url, can't save file to wandb." % glob_str
            )
            return []
        files = glob.glob(os.path.join(self.dir, wandb_glob_str))
        warn = False
        if len(files) == 0 and "*" in wandb_glob_str:
            warn = True
        for path in glob.glob(glob_str):
            file_name = os.path.relpath(path, base_path)
            abs_path = os.path.abspath(path)
            wandb_path = os.path.join(self.dir, file_name)
            wandb.util.mkdir_exists_ok(os.path.dirname(wandb_path))
            # We overwrite symlinks because namespaces can change in Tensorboard
            if os.path.islink(wandb_path) and abs_path != os.readlink(wandb_path):
                os.remove(wandb_path)
                os.symlink(abs_path, wandb_path)
            elif not os.path.exists(wandb_path):
                os.symlink(abs_path, wandb_path)
            files.append(wandb_path)
        if warn:
            file_str = "%i file" % len(files)
            if len(files) > 1:
                file_str += "s"
            wandb.termwarn(
                (
                    "Symlinked %s into the W&B run directory, "
                    "call wandb.save again to sync new files."
                )
                % file_str
            )
        files_dict = dict(files=[(wandb_glob_str, policy)])
        if self._backend and self._backend.interface:
            self._backend.interface.publish_files(files_dict)
        return files

    def restore(
        self,
        name: str,
        run_path: Optional[str] = None,
        replace: bool = False,
        root: Optional[str] = None,
    ) -> Union[None, TextIO]:
        return restore(name, run_path or self.path, replace, root or self.dir)

    def finish(self, exit_code: int = None, quiet: Optional[bool] = None) -> None:
        """Marks a run as finished, and finishes uploading all data.

        This is used when creating multiple runs in the same process. We automatically
        call this method when your script exits or if you use the run context manager.

        Arguments:
            exit_code (int): set to something other than 0 to mark a run as failed
            quite (bool): set to true to minimize log output
        """
        if quiet is not None:
            self._quiet = quiet
        with telemetry.context(run=self) as tel:
            tel.feature.finish = True
        logger.info("finishing run %s", self.path)
        # detach jupyter hooks / others that needs to happen before backend shutdown
        for hook in self._teardown_hooks:
            if hook.stage == TeardownStage.EARLY:
                hook.call()

        self._atexit_cleanup(exit_code=exit_code)
        if self._wl and len(self._wl._global_run_stack) > 0:
            self._wl._global_run_stack.pop()
        # detach logger / others meant to be run after we've shutdown the backend
        for hook in self._teardown_hooks:
            if hook.stage == TeardownStage.LATE:
                hook.call()
        self._teardown_hooks = []
        module.unset_globals()

        # inform manager this run is finished
        manager = self._wl and self._wl._get_manager()
        if manager:
            manager._inform_finish(run_id=self.id)

    def join(self, exit_code: int = None) -> None:
        """Deprecated alias for `finish()` - please use finish."""
        self.finish(exit_code=exit_code)

    # TODO(jhr): annotate this
    def plot_table(self, vega_spec_name, data_table, fields, string_fields=None):  # type: ignore
        """Creates a custom plot on a table.

        Arguments:
            vega_spec_name: the name of the spec for the plot
            table_key: the key used to log the data table
            data_table: a wandb.Table object containing the data to
                be used on the visualization
            fields: a dict mapping from table keys to fields that the custom
                visualization needs
            string_fields: a dict that provides values for any string constants
                the custom visualization needs
        """
        visualization = create_custom_chart(
            vega_spec_name, data_table, fields, string_fields or {}
        )
        return visualization

    def _set_upgraded_version_message(self, msg: str) -> None:
        self._upgraded_version_message = msg

    def _set_deleted_version_message(self, msg: str) -> None:
        self._deleted_version_message = msg

    def _set_yanked_version_message(self, msg: str) -> None:
        self._yanked_version_message = msg

    def _add_panel(
        self, visualize_key: str, panel_type: str, panel_config: dict
    ) -> None:
        config = {
            "panel_type": panel_type,
            "panel_config": panel_config,
        }
        self._config_callback(val=config, key=("_wandb", "visualize", visualize_key))

    def _get_url_query_string(self) -> str:
        s = self._settings

        # TODO(jhr): migrate to new settings, but for now this is safer
        api = internal.Api()
        if api.settings().get("anonymous") != "true":
            return ""

        api_key = apikey.api_key(settings=s)
        return "?" + urlencode({"apiKey": api_key})

    def _get_project_url(self) -> str:
        s = self._settings
        r = self._run_obj
        if not r:
            return ""
        app_url = wandb.util.app_url(s.base_url)
        qs = self._get_url_query_string()
        url = "{}/{}/{}{}".format(
            app_url, url_quote(r.entity), url_quote(r.project), qs
        )
        return url

    def _get_run_url(self) -> str:
        s = self._settings
        r = self._run_obj
        if not r:
            return ""
        app_url = wandb.util.app_url(s.base_url)
        qs = self._get_url_query_string()
        url = "{}/{}/{}/runs/{}{}".format(
            app_url, url_quote(r.entity), url_quote(r.project), url_quote(r.run_id), qs
        )
        return url

    def _get_sweep_url(self) -> str:
        """Generate a url for a sweep.

        Returns:
            (str): url if the run is part of a sweep
            (None): if the run is not part of the sweep
        """
        r = self._run_obj
        if not r:
            return ""
        sweep_id = r.sweep_id
        if not sweep_id:
            return ""

        app_url = wandb.util.app_url(self._settings.base_url)
        qs = self._get_url_query_string()

        return "{base}/{entity}/{project}/sweeps/{sweepid}{qs}".format(
            base=app_url,
            entity=url_quote(r.entity),
            project=url_quote(r.project),
            sweepid=url_quote(sweep_id),
            qs=qs,
        )

    def _get_run_name(self) -> str:
        r = self._run_obj
        if not r:
            return ""
        return r.display_name

    def _display_run(self) -> None:
        project_url = self._get_project_url()
        run_url = self._get_run_url()
        sweep_url = self._get_sweep_url()
        version_str = "Tracking run with wandb version {}".format(wandb.__version__)
        if self.resumed:
            run_state_str = "Resuming run"
        else:
            run_state_str = "Syncing run"
        run_name = self._get_run_name()

        sync_dir = self._settings._sync_dir
        if self._settings._jupyter:
            sync_dir = "<code>{}</code>".format(sync_dir)
        dir_str = "Run data is saved locally in {}".format(sync_dir)
        if self._settings._jupyter and ipython.in_jupyter():
            if not wandb.jupyter.maybe_display():
                # TODO: make settings the source of truth
                self._quiet = wandb.jupyter.quiet()
                sweep_line = (
                    'Sweep page: <a href="{}" target="_blank">{}</a><br/>\n'.format(
                        sweep_url, sweep_url
                    )
                    if sweep_url and not self._quiet
                    else ""
                )
                docs_html = (
                    ""
                    if self._quiet
                    else '(<a href="https://docs.wandb.com/integrations/jupyter.html" target="_blank">docs</a>)'
                )  # noqa: E501
                project_html = (
                    ""
                    if self._quiet
                    else f'<a href="{project_url}" target="_blank">Weights & Biases</a>'
                )
                ipython.display_html(
                    """
                    {} <strong><a href="{}" target="_blank">{}</a></strong> to {} {}.<br/>\n{}
                """.format(  # noqa: E501
                        run_state_str,
                        run_url,
                        run_name,
                        project_html,
                        docs_html,
                        sweep_line,
                    )
                )
        else:
            if not self._quiet:
                wandb.termlog(version_str)
            wandb.termlog(
                "{} {}".format(run_state_str, click.style(run_name, fg="yellow"))
            )
            emojis = dict(star="", broom="", rocket="")
            if platform.system() != "Windows" and is_unicode_safe(sys.stdout):
                emojis = dict(star="⭐️", broom="🧹", rocket="🚀")

            if not self._quiet:
                wandb.termlog(
                    "{} View project at {}".format(
                        emojis.get("star", ""),
                        click.style(project_url, underline=True, fg="blue"),
                    )
                )
                if sweep_url:
                    wandb.termlog(
                        "{} View sweep at {}".format(
                            emojis.get("broom", ""),
                            click.style(sweep_url, underline=True, fg="blue"),
                        )
                    )
            wandb.termlog(
                "{} View run at {}".format(
                    emojis.get("rocket", ""),
                    click.style(run_url, underline=True, fg="blue"),
                )
            )
            if not self._quiet:
                wandb.termlog(dir_str)
                if not self._settings._offline:
                    wandb.termlog("Run `wandb offline` to turn off syncing.")
            print("")

    def _redirect(
        self,
        stdout_slave_fd: Optional[int],
        stderr_slave_fd: Optional[int],
        console: SettingsConsole = None,
    ) -> None:
        if console is None:
            console = self._settings._console
        logger.info("redirect: %s", console)

        out_redir: redirect.RedirectBase
        err_redir: redirect.RedirectBase
        if console == self._settings.Console.REDIRECT:
            logger.info("Redirecting console.")
            out_redir = redirect.Redirect(
                src="stdout",
                cbs=[
                    lambda data: self._redirect_cb("stdout", data),  # type: ignore
                    self._output_writer.write,  # type: ignore
                ],
            )
            err_redir = redirect.Redirect(
                src="stderr",
                cbs=[
                    lambda data: self._redirect_cb("stderr", data),  # type: ignore
                    self._output_writer.write,  # type: ignore
                ],
            )
            if os.name == "nt":

                def wrap_fallback() -> None:
                    if self._out_redir:
                        self._out_redir.uninstall()
                    if self._err_redir:
                        self._err_redir.uninstall()
                    msg = (
                        "Tensorflow detected. Stream redirection is not supported "
                        "on Windows when tensorflow is imported. Falling back to "
                        "wrapping stdout/err."
                    )
                    wandb.termlog(msg)
                    self._redirect(None, None, console=self._settings.Console.WRAP)

                add_import_hook("tensorflow", wrap_fallback)
        elif console == self._settings.Console.WRAP:
            logger.info("Wrapping output streams.")
            out_redir = redirect.StreamWrapper(
                src="stdout",
                cbs=[
                    lambda data: self._redirect_cb("stdout", data),  # type: ignore
                    self._output_writer.write,  # type: ignore
                ],
            )
            err_redir = redirect.StreamWrapper(
                src="stderr",
                cbs=[
                    lambda data: self._redirect_cb("stderr", data),  # type: ignore
                    self._output_writer.write,  # type: ignore
                ],
            )
        elif console == self._settings.Console.OFF:
            return
        else:
            raise ValueError("unhandled console")
        try:
            out_redir.install()
            err_redir.install()
            self._out_redir = out_redir
            self._err_redir = err_redir
            logger.info("Redirects installed.")
        except Exception as e:
            print(e)
            logger.error("Failed to redirect.", exc_info=e)
        return

    def _restore(self) -> None:
        logger.info("restore")
        # TODO(jhr): drain and shutdown all threads
        if self._use_redirect:
            if self._out_redir:
                self._out_redir.uninstall()
            if self._err_redir:
                self._err_redir.uninstall()
            return

        if self.stdout_redirector:
            self.stdout_redirector.restore()
        if self.stderr_redirector:
            self.stderr_redirector.restore()
        if self._save_stdout:
            sys.stdout = self._save_stdout
        if self._save_stderr:
            sys.stderr = self._save_stderr
        logger.info("restore done")

    def _atexit_cleanup(self, exit_code: int = None) -> None:
        if self._backend is None:
            logger.warning("process exited without backend configured")
            return
        if self._atexit_cleanup_called:
            return
        self._atexit_cleanup_called = True

        exit_code = exit_code or self._hooks.exit_code if self._hooks else 0
        logger.info("got exitcode: %d", exit_code)
        if exit_code == 0:
            # Cleanup our resume file on a clean exit
            if os.path.exists(self._settings.resume_fname):
                os.remove(self._settings.resume_fname)

        self._exit_code = exit_code
        try:
            self._on_finish()
        except KeyboardInterrupt as ki:
            if wandb.wandb_agent._is_running():
                raise ki
            wandb.termerror("Control-C detected -- Run data was not synced")
            if ipython._get_python_type() == "python":
                os._exit(-1)
        except Exception as e:
            self._console_stop()
            self._backend.cleanup()
            logger.error("Problem finishing run", exc_info=e)
            wandb.termerror("Problem finishing run")
            traceback.print_exception(*sys.exc_info())
            if ipython._get_python_type() == "python":
                os._exit(-1)
        else:
            # if silent, skip this as it is used to output stuff
            if self._settings._silent:
                return
            self._on_final()

    def _console_start(self) -> None:
        logger.info("atexit reg")
        self._hooks = ExitHooks()
        self._hooks.hook()

        manager = self._wl and self._wl._get_manager()
        if not manager:
            # NB: manager will perform atexit hook like behavior for outstanding runs
            atexit.register(lambda: self._atexit_cleanup())

        if self._use_redirect:
            # setup fake callback
            self._redirect_cb = self._console_callback

        output_log_path = os.path.join(self.dir, filenames.OUTPUT_FNAME)
        self._output_writer = filesystem.CRDedupedFile(open(output_log_path, "wb"))
        self._redirect(self._stdout_slave_fd, self._stderr_slave_fd)

    def _console_stop(self) -> None:
        self._restore()
        if self._output_writer:
            self._output_writer.close()
            self._output_writer = None

    def _on_init(self) -> None:
        self._show_version_info()

    def _on_start(self) -> None:
        # TODO: make offline mode in jupyter use HTML
        if self._settings._offline and not self._quiet:
            message = (
                "W&B syncing is set to `offline` in this directory.  ",
                "Run `wandb online` or set WANDB_MODE=online to enable cloud syncing.",
            )
            if self._settings._jupyter and ipython.in_jupyter():
                ipython.display_html("<br/>\n".join(message))
            else:
                for m in message:
                    wandb.termlog(m)

        if self._settings.save_code and self._settings.code_dir is not None:
            self.log_code(self._settings.code_dir)
        if self._run_obj and not self._settings._silent:
            self._display_run()
        if self._backend and self._backend.interface and not self._settings._offline:
            self._run_status_checker = RunStatusChecker(self._backend.interface)
        self._console_start()

    def _pusher_print_status(
        self,
        progress: FilePusherStats,
        prefix: bool = True,
        done: Optional[bool] = False,
    ) -> None:
        if self._settings._offline:
            return

        line = " %.2fMB of %.2fMB uploaded (%.2fMB deduped)\r" % (
            progress.uploaded_bytes / 1048576.0,
            progress.total_bytes / 1048576.0,
            progress.deduped_bytes / 1048576.0,
        )

        if self._jupyter_progress:
            percent_done: float
            if progress.total_bytes == 0:
                percent_done = 1
            else:
                percent_done = progress.uploaded_bytes / progress.total_bytes
            self._jupyter_progress.update(percent_done, line)
            if done:
                self._jupyter_progress.close()
        elif not self._settings._jupyter:
            spinner_states = ["-", "\\", "|", "/"]

            line = spinner_states[self._progress_step % 4] + line
            self._progress_step += 1
            wandb.termlog(line, newline=False, prefix=prefix)

            if done:
                dedupe_fraction = (
                    progress.deduped_bytes / float(progress.total_bytes)
                    if progress.total_bytes > 0
                    else 0
                )
                if dedupe_fraction > 0.01:
                    wandb.termlog(
                        "W&B sync reduced upload amount by %.1f%%             "
                        % (dedupe_fraction * 100),
                        prefix=prefix,
                    )
                # clear progress line.
                wandb.termlog(" " * 79, prefix=prefix)

    def _on_finish_progress(self, progress: FilePusherStats, done: bool = None) -> None:
        self._pusher_print_status(progress, done=done)

    def _wait_for_finish(self) -> PollExitResponse:
        while True:
            if self._backend and self._backend.interface:
                poll_exit_resp = self._backend.interface.communicate_poll_exit()
            logger.info("got exit ret: %s", poll_exit_resp)

            if poll_exit_resp:
                done = poll_exit_resp.done
                pusher_stats = poll_exit_resp.pusher_stats
                if pusher_stats:
                    self._on_finish_progress(pusher_stats, done)
                if done:
                    return poll_exit_resp
            time.sleep(0.1)

    def _on_finish(self) -> None:
        trigger.call("on_finished")

        # populate final import telemetry
        with telemetry.context(run=self) as tel:
            self._telemetry_imports(tel.imports_finish)

        if self._run_status_checker:
            self._run_status_checker.stop()

        # make sure all uncommitted history is flushed
        self.history._flush()

        self._console_stop()  # TODO: there's a race here with jupyter console logging
        if not self._settings._silent:
            as_html = self._settings._jupyter and ipython.in_jupyter()
            if self._backend:
                pid = self._backend._internal_pid
                status_str = "Waiting for W&B process to finish, PID {}... ".format(pid)
            if not self._exit_code:
                status = "(success)."
                if as_html:
                    status = f'<strong style="color:green">{status}</strong>'
                status_str += status
            else:
                status = "(failed {}).".format(self._exit_code)
                if as_html:
                    status = f'<strong style="color:red">{status}</strong>'
                status_str += status
                if not self._settings._offline:
                    status_str += " Press ctrl-c to abort syncing."
            if as_html:
                sep = "<br/>" if not self._quiet else ""
                ipython.display_html(sep + status_str)
            else:
                print("")
                wandb.termlog(status_str)

        # telemetry could have changed, publish final data
        if self._backend and self._backend.interface:
            self._backend.interface._publish_telemetry(self._telemetry_obj)

        # TODO: we need to handle catastrophic failure better
        # some tests were timing out on sending exit for reasons not clear to me
        if self._backend and self._backend.interface:
            self._backend.interface.publish_exit(self._exit_code)

        # Wait for data to be synced
        self._poll_exit_response = self._wait_for_finish()

        if self._backend and self._backend.interface:
            ret = self._backend.interface.communicate_get_summary()
            if ret:
                self._final_summary = proto_util.dict_from_proto_list(ret.item)

        if self._backend and self._backend.interface:
            sampled = self._backend.interface.communicate_sampled_history()
            if sampled:
                d: Dict[str, Union[Sequence[int], Sequence[float]]] = {}
                for item in sampled.item:
                    d[item.key] = (
                        item.values_float if item.values_float else item.values_int
                    )
                self._sampled_history = d
        if self._backend:
            self._backend.cleanup()

        if self._run_status_checker:
            self._run_status_checker.join()

    def _on_final(self) -> None:
        as_html = self._settings._jupyter and ipython.in_jupyter()
        if as_html:
            lb = "<br/>\n"
        else:
            lb = "\n"
        # check for warnings and errors, show log file locations
        final_logs = ""
        if self._reporter and not self._quiet:
            warning_lines = self._reporter.warning_lines
            if warning_lines:
                final_logs += f"Warnings:{lb}"
                for line in warning_lines:
                    final_logs += f"{line}{lb}"
                if len(warning_lines) < self._reporter.warning_count:
                    final_logs += f"More warnings...{lb}"

            error_lines = self._reporter.error_lines
            if error_lines:
                final_logs += f"Errors:{lb}"
                for line in error_lines:
                    final_logs += f"{line}{lb}"
                if len(error_lines) < self._reporter.error_count:
                    final_logs += f"More errors...{lb}"

        if not self._quiet:
            final_logs += self._append_details(final_logs, as_html)

        if self._run_obj:
            run_url = self._get_run_url()
            run_name = self._get_run_name()
            if as_html:
                final_logs += 'Synced <strong style="color:{}">{}</strong>: <a href="{}" target="_blank">{}</a>{}'.format(
                    RUN_NAME_COLOR, run_name, run_url, run_url, lb
                )
            else:
                final_logs += "Synced {}: {}{}".format(
                    click.style(run_name, fg="yellow"),
                    click.style(run_url, fg="blue"),
                    lb,
                )

        if self._settings._offline and not self._quiet:
            final_logs += f"You can sync this run to the cloud by running:{lb}"
            final_logs += click.style(
                f"wandb sync {self._settings._sync_dir}{lb}", fg="yellow"
            )

        if not self._quiet and (self._settings.log_user or self._settings.log_internal):
            log_dir = self._settings.log_user or self._settings.log_internal or "."
            log_dir = log_dir.replace(os.getcwd(), ".")
            if as_html:
                log_dir = "<code>{}</code>".format(os.path.dirname(log_dir))
            final_logs += "Find logs at: {}{}".format(log_dir, lb)

        if as_html:
            ipython.display_html(final_logs)
        else:
            wandb.termlog(final_logs)

        if not self._quiet:
            self._show_version_info(footer=True)
            self._show_local_warning()

    def _show_version_info(self, footer: bool = None) -> None:
        package_problem = False
        if self._deleted_version_message:
            wandb.termerror(self._deleted_version_message)
            package_problem = True
        elif self._yanked_version_message:
            wandb.termwarn(self._yanked_version_message)
            package_problem = True
        # only display upgrade message if packages are bad or in header
        if not footer or package_problem:
            if self._upgraded_version_message:
                wandb.termlog(self._upgraded_version_message)

    def _append_details(self, logs: str, as_html: bool = False) -> str:
        if as_html:
            logs += ipython.TABLE_STYLES
            logs += '<div class="wandb-row"><div class="wandb-col">\n'
        logs = self._append_history(logs, as_html)
        if as_html:
            logs += '</div><div class="wandb-col">\n'
        logs = self._append_summary(logs, as_html)

        if as_html:
            logs += "</div></div>\n"
        return self._append_files(logs, as_html)

    def _append_summary(self, logs: str, as_html: bool = False) -> str:
        if self._final_summary:
            logger.info("rendering summary")
            max_len = 0
            summary_rows = []
            for k, v in sorted(iteritems(self._final_summary)):
                # arrays etc. might be too large. for now we just don't print them
                if k.startswith("_"):
                    continue
                if isinstance(v, string_types):
                    if len(v) >= 20:
                        v = v[:20] + "..."
                    summary_rows.append((k, v))
                elif isinstance(v, numbers.Number):
                    if isinstance(v, float):
                        v = round(v, 5)
                    summary_rows.append((k, v))
                else:
                    continue
                max_len = max(max_len, len(k))
            if not summary_rows:
                return logs
            if as_html:
                summary_table = '<table class="wandb">'
                for row in summary_rows:
                    summary_table += "<tr><td>{}</td><td>{}</td></tr>".format(*row)
                summary_table += "</table>\n"
                logs += "<h3>Run summary:</h3><br/>" + summary_table
            else:
                format_str = "  {:>%s} {}" % max_len
                summary_lines = "\n".join(
                    [format_str.format(k, v) for k, v in summary_rows]
                )
                logs += f"Run summary:\n{summary_lines}\n\n"
        return logs

    def _append_history(self, logs: str, as_html: bool = False) -> str:
        if not self._sampled_history:
            return logs

        # Only print sparklines if the terminal is utf-8
        # In some python 2.7 tests sys.stdout is a 'cStringIO.StringO' object
        #   which doesn't have the attribute 'encoding'
        encoding = getattr(sys.stdout, "encoding", None)
        if not encoding or encoding.upper() not in ("UTF_8", "UTF-8",):
            return logs

        logger.info("rendering history")
        max_len = 0
        history_rows = []
        for key in sorted(self._sampled_history):
            if key.startswith("_"):
                continue
            vals = wandb.util.downsample(self._sampled_history[key], 40)
            if any((not isinstance(v, numbers.Number) for v in vals)):
                continue
            line = sparkline.sparkify(vals)
            history_rows.append((key, line))
            max_len = max(max_len, len(key))
        if not history_rows:
            return logs
        if as_html:
            history_table = '<table class="wandb">'
            for row in history_rows:
                history_table += "<tr><td>{}</td><td>{}</td></tr>".format(*row)
            history_table += "</table>"
            logs += "<h3>Run history:</h3><br/>" + history_table + "<br/>"
        else:
            logs += "Run history:\n"
            history_lines = ""
            format_str = "  {:>%s} {}\n" % max_len
            for row in history_rows:
                history_lines += format_str.format(*row)
            logs += history_lines.rstrip() + "\n\n"
        return logs

    def _show_local_warning(self) -> None:
        if not self._poll_exit_response or not self._poll_exit_response.local_info:
            return

        if self._settings._offline:
            return

        if self._settings.is_local:
            local_info = self._poll_exit_response.local_info
            latest_version, out_of_date = local_info.version, local_info.out_of_date
            if out_of_date:
                wandb.termwarn(
                    f"Upgrade to the {latest_version} version of W&B Local to get the latest features. Learn more: http://wandb.me/local-upgrade"
                )

    def _append_files(self, logs: str, as_html: bool = False) -> str:
        if not self._poll_exit_response or not self._poll_exit_response.file_counts:
            return logs
        if self._settings._offline:
            return logs

        logger.info("logging synced files")

        if self._settings._silent:
            return logs

        file_str = "Synced {} W&B file(s), {} media file(s), {} artifact file(s) and {} other file(s){}".format(  # noqa:E501
            self._poll_exit_response.file_counts.wandb_count,
            self._poll_exit_response.file_counts.media_count,
            self._poll_exit_response.file_counts.artifact_count,
            self._poll_exit_response.file_counts.other_count,
            "\n<br/>" if as_html else "\n",
        )
        logs += file_str
        return logs

    def _save_job_spec(self) -> None:
        envdict = dict(python="python3.6", requirements=[],)
        varsdict = {"WANDB_DISABLE_CODE": "True"}
        source = dict(
            git="git@github.com:wandb/examples.git", branch="master", commit="bbd8d23",
        )
        execdict = dict(
            program="train.py",
            directory="keras-cnn-fashion",
            envvars=varsdict,
            args=[],
        )
        configdict = (dict(self._config),)
        artifactsdict = dict(dataset="v1",)
        inputdict = dict(config=configdict, artifacts=artifactsdict,)
        job_spec = {
            "kind": "WandbJob",
            "version": "v0",
            "environment": envdict,
            "source": source,
            "exec": execdict,
            "input": inputdict,
        }

        s = json.dumps(job_spec, indent=4)
        spec_filename = filenames.JOBSPEC_FNAME
        with open(spec_filename, "w") as f:
            print(s, file=f)
        self.save(spec_filename)

    def define_metric(
        self,
        name: str,
        step_metric: Union[str, wandb_metric.Metric, None] = None,
        step_sync: bool = None,
        hidden: bool = None,
        summary: str = None,
        goal: str = None,
        overwrite: bool = None,
        **kwargs: Any,
    ) -> wandb_metric.Metric:
        """Define metric properties which will later be logged with `wandb.log()`.

        Arguments:
            name: Name of the metric.
            step_metric: Independent variable associated with the metric.
            step_sync: Automatically add `step_metric` to history if needed.
                Defaults to True if step_metric is specified.
            hidden: Hide this metric from automatic plots.
            summary: Specify aggregate metrics added to summary.
                Supported aggregations: "min,max,mean,best,last,none"
                Default aggregation is `copy`
                Aggregation `best` defaults to `goal`==`minimize`
            goal: Specify direction for optimizing the metric.
                Supported direections: "minimize,maximize"

        Returns:
            A metric object is returned that can be further specified.

        """
        if not name:
            raise wandb.Error("define_metric() requires non-empty name argument")
        for k in kwargs:
            wandb.termwarn("Unhandled define_metric() arg: {}".format(k))
        if isinstance(step_metric, wandb_metric.Metric):
            step_metric = step_metric.name
        for arg_name, arg_val, exp_type in (
            ("name", name, string_types),
            ("step_metric", step_metric, string_types),
            ("step_sync", step_sync, bool),
            ("hidden", hidden, bool),
            ("summary", summary, string_types),
            ("goal", goal, string_types),
            ("overwrite", overwrite, bool),
        ):
            # NOTE: type checking is broken for isinstance and string_types
            if arg_val is not None and not isinstance(arg_val, exp_type):  # type: ignore
                arg_type = type(arg_val).__name__
                raise wandb.Error(
                    "Unhandled define_metric() arg: {} type: {}".format(
                        arg_name, arg_type
                    )
                )
        stripped = name[:-1] if name.endswith("*") else name
        if "*" in stripped:
            raise wandb.Error(
                "Unhandled define_metric() arg: name (glob suffixes only): {}".format(
                    name
                )
            )
        summary_ops: Optional[Sequence[str]] = None
        if summary:
            summary_items = [s.lower() for s in summary.split(",")]
            summary_ops = []
            valid = {"min", "max", "mean", "best", "last", "copy", "none"}
            for i in summary_items:
                if i not in valid:
                    raise wandb.Error(
                        "Unhandled define_metric() arg: summary op: {}".format(i)
                    )
                summary_ops.append(i)
        goal_cleaned: Optional[str] = None
        if goal is not None:
            goal_cleaned = goal[:3].lower()
            valid_goal = {"min", "max"}
            if goal_cleaned not in valid_goal:
                raise wandb.Error(
                    "Unhandled define_metric() arg: goal: {}".format(goal)
                )
        m = wandb_metric.Metric(
            name=name,
            step_metric=step_metric,
            step_sync=step_sync,
            summary=summary_ops,
            hidden=hidden,
            goal=goal_cleaned,
            overwrite=overwrite,
        )
        m._set_callback(self._metric_callback)
        m._commit()
        with telemetry.context(run=self) as tel:
            tel.feature.metric = True
        return m

    # TODO(jhr): annotate this
    def watch(self, models, criterion=None, log="gradients", log_freq=100, idx=None, log_graph=False) -> None:  # type: ignore
        wandb.watch(models, criterion, log, log_freq, idx, log_graph)

    # TODO(jhr): annotate this
    def unwatch(self, models=None) -> None:  # type: ignore
        wandb.unwatch(models=models)

    def _swap_artifact_name(self, artifact_name: str, use_as: Optional[str]) -> str:
        artifact_key_string = use_as or artifact_name
        replacement_artifact_info = self._launch_artifact_mapping.get(
            artifact_key_string
        )
        if replacement_artifact_info is not None:
            new_name = replacement_artifact_info.get("name")
            entity = replacement_artifact_info.get("entity")
            project = replacement_artifact_info.get("project")
            if new_name is None or entity is None or project is None:
                raise ValueError(
                    "Misconfigured artifact in launch config. Must include name, project and entity keys."
                )
            return f"{entity}/{project}/{new_name}"
        elif replacement_artifact_info is None and use_as is None:
            wandb.termwarn(
                f"Could not find {artifact_name} in launch artifact mapping. Searching for unique artifacts with sequence name: {artifact_name}"
            )
            sequence_name = artifact_name.split(":")[0].split("/")[-1]
            unique_artifact_replacement_info = self._unique_launch_artifact_sequence_names.get(
                sequence_name
            )
            if unique_artifact_replacement_info is not None:
                new_name = unique_artifact_replacement_info.get("name")
                entity = unique_artifact_replacement_info.get("entity")
                project = unique_artifact_replacement_info.get("project")
                if new_name is None or entity is None or project is None:
                    raise ValueError(
                        "Misconfigured artifact in launch config. Must include name, project and entity keys."
                    )
                return f"{entity}/{project}/{new_name}"

        else:
            wandb.termwarn(
                f"Could not find swappable artifact at key: {use_as}. Using {artifact_name}"
            )
            return artifact_name

        wandb.termwarn(
            f"Could not find {artifact_key_string} in launch artifact mapping. Using {artifact_name}"
        )
        return artifact_name

    def _detach(self) -> None:
        pass

    # TODO(jhr): annotate this
    def use_artifact(self, artifact_or_name, type=None, aliases=None, use_as=None):  # type: ignore
        """Declare an artifact as an input to a run.

        Call `download` or `file` on the returned object to get the contents locally.

        Arguments:
            artifact_or_name: (str or Artifact) An artifact name.
                May be prefixed with entity/project/. Valid names
                can be in the following forms:
                    - name:version
                    - name:alias
                    - digest
                You can also pass an Artifact object created by calling `wandb.Artifact`
            type: (str, optional) The type of artifact to use.
            aliases: (list, optional) Aliases to apply to this artifact
            use_as: (string, optional) Optional string indicating what purpose the artifact was used with. Will be shown in UI.
        Returns:
            An `Artifact` object.
        """
        if self.offline:
            raise TypeError("Cannot use artifact when in offline mode.")
        if use_as:
            if use_as in self._used_artifact_slots:
                raise ValueError(
                    "Cannot call use_artifact with the same use_as argument more than once"
                )
            elif ":" in use_as or "/" in use_as:
                raise ValueError("use_as cannot contain special characters ':' or '/'")
            self._used_artifact_slots.append(use_as)
        r = self._run_obj
        api = internal.Api(default_settings={"entity": r.entity, "project": r.project})
        api.set_current_run_id(self.id)

        if isinstance(artifact_or_name, str):
            if self._launch_artifact_mapping:
                name = self._swap_artifact_name(artifact_or_name, use_as)
            else:
                name = artifact_or_name
            public_api = self._public_api()
            artifact = public_api.artifact(type=type, name=name)
            if type is not None and type != artifact.type:
                raise ValueError(
                    "Supplied type {} does not match type {} of artifact {}".format(
                        type, artifact.type, artifact.name
                    )
                )
            artifact._use_as = use_as or artifact_or_name
            api.use_artifact(
                artifact.id,
                entity_name=artifact.entity,
                project_name=artifact.project,
                use_as=use_as or artifact_or_name,
            )
            return artifact
        else:
            artifact = artifact_or_name
            if aliases is None:
                aliases = []
            elif isinstance(aliases, str):
                aliases = [aliases]
            if isinstance(artifact_or_name, wandb.Artifact):
                if use_as is not None:
                    wandb.termwarn(
                        "Indicating use_as is not supported when using an artifact with an instance of wandb.Artifact"
                    )
                self._log_artifact(
                    artifact, aliases, is_user_created=True, use_after_commit=True
                )
                return artifact
            elif isinstance(artifact, public.Artifact):
                if self._launch_artifact_mapping is not None:
                    wandb.termwarn(
                        f"Swapping artifacts does not support swapping artifacts used as an instance of `public.Artifact`. Using {artifact.name}"
                    )
                api.use_artifact(
                    artifact.id, use_as=use_as or artifact._use_as or artifact.name
                )
                return artifact
            else:
                raise ValueError(
                    'You must pass an artifact name (e.g. "pedestrian-dataset:v1"), an instance of wandb.Artifact, or wandb.Api().artifact() to use_artifact'  # noqa: E501
                )

    def log_artifact(
        self,
        artifact_or_path: Union[wandb_artifacts.Artifact, str],
        name: Optional[str] = None,
        type: Optional[str] = None,
        aliases: Optional[List[str]] = None,
    ) -> wandb_artifacts.Artifact:
        """Declare an artifact as an output of a run.

        Arguments:
            artifact_or_path: (str or Artifact) A path to the contents of this artifact,
                can be in the following forms:
                    - `/local/directory`
                    - `/local/directory/file.txt`
                    - `s3://bucket/path`
                You can also pass an Artifact object created by calling
                `wandb.Artifact`.
            name: (str, optional) An artifact name. May be prefixed with entity/project.
                Valid names can be in the following forms:
                    - name:version
                    - name:alias
                    - digest
                This will default to the basename of the path prepended with the current
                run id  if not specified.
            type: (str) The type of artifact to log, examples include `dataset`, `model`
            aliases: (list, optional) Aliases to apply to this artifact,
                defaults to `["latest"]`

        Returns:
            An `Artifact` object.
        """
        return self._log_artifact(artifact_or_path, name, type, aliases)

    def upsert_artifact(
        self,
        artifact_or_path: Union[wandb_artifacts.Artifact, str],
        name: Optional[str] = None,
        type: Optional[str] = None,
        aliases: Optional[List[str]] = None,
        distributed_id: Optional[str] = None,
    ) -> wandb_artifacts.Artifact:
        """Declare (or append to) a non-finalized artifact as output of a run.

        Note that you must call run.finish_artifact() to finalize the artifact.
        This is useful when distributed jobs need to all contribute to the same artifact.

        Arguments:
            artifact_or_path: (str or Artifact) A path to the contents of this artifact,
                can be in the following forms:
                    - `/local/directory`
                    - `/local/directory/file.txt`
                    - `s3://bucket/path`
                You can also pass an Artifact object created by calling
                `wandb.Artifact`.
            name: (str, optional) An artifact name. May be prefixed with entity/project.
                Valid names can be in the following forms:
                    - name:version
                    - name:alias
                    - digest
                This will default to the basename of the path prepended with the current
                run id  if not specified.
            type: (str) The type of artifact to log, examples include `dataset`, `model`
            aliases: (list, optional) Aliases to apply to this artifact,
                defaults to `["latest"]`
            distributed_id: (string, optional) Unique string that all distributed jobs share. If None,
                defaults to the run's group name.

        Returns:
            An `Artifact` object.
        """
        if self.group == "" and distributed_id is None:
            raise TypeError(
                "Cannot upsert artifact unless run is in a group or distributed_id is provided"
            )
        if distributed_id is None:
            distributed_id = self.group
        return self._log_artifact(
            artifact_or_path,
            name,
            type,
            aliases,
            distributed_id=distributed_id,
            finalize=False,
        )

    def finish_artifact(
        self,
        artifact_or_path: Union[wandb_artifacts.Artifact, str],
        name: Optional[str] = None,
        type: Optional[str] = None,
        aliases: Optional[List[str]] = None,
        distributed_id: Optional[str] = None,
    ) -> wandb_artifacts.Artifact:
        """Finishes a non-finalized artifact as output of a run.

        Subsequent "upserts" with the same distributed ID will result in a new version.

        Arguments:
            artifact_or_path: (str or Artifact) A path to the contents of this artifact,
                can be in the following forms:
                    - `/local/directory`
                    - `/local/directory/file.txt`
                    - `s3://bucket/path`
                You can also pass an Artifact object created by calling
                `wandb.Artifact`.
            name: (str, optional) An artifact name. May be prefixed with entity/project.
                Valid names can be in the following forms:
                    - name:version
                    - name:alias
                    - digest
                This will default to the basename of the path prepended with the current
                run id  if not specified.
            type: (str) The type of artifact to log, examples include `dataset`, `model`
            aliases: (list, optional) Aliases to apply to this artifact,
                defaults to `["latest"]`
            distributed_id: (string, optional) Unique string that all distributed jobs share. If None,
                defaults to the run's group name.

        Returns:
            An `Artifact` object.
        """
        if self.group == "" and distributed_id is None:
            raise TypeError(
                "Cannot finish artifact unless run is in a group or distributed_id is provided"
            )
        if distributed_id is None:
            distributed_id = self.group

        return self._log_artifact(
            artifact_or_path,
            name,
            type,
            aliases,
            distributed_id=distributed_id,
            finalize=True,
        )

    def _log_artifact(
        self,
        artifact_or_path: Union[wandb_artifacts.Artifact, str],
        name: Optional[str] = None,
        type: Optional[str] = None,
        aliases: Optional[List[str]] = None,
        distributed_id: Optional[str] = None,
        finalize: bool = True,
        is_user_created: bool = False,
        use_after_commit: bool = False,
    ) -> wandb_artifacts.Artifact:
        if not finalize and distributed_id is None:
            raise TypeError("Must provide distributed_id if artifact is not finalize")
        if aliases is not None:
            if any(invalid in alias for alias in aliases for invalid in ["/", ":"]):
                raise ValueError(
                    "Aliases must not contain any of the following characters: /, :"
                )
        artifact, aliases = self._prepare_artifact(
            artifact_or_path, name, type, aliases
        )
        artifact.distributed_id = distributed_id
        self._assert_can_log_artifact(artifact)
        if self._backend and self._backend.interface:
            if not self._settings._offline:
                future = self._backend.interface.communicate_artifact(
                    self,
                    artifact,
                    aliases,
                    finalize=finalize,
                    is_user_created=is_user_created,
                    use_after_commit=use_after_commit,
                )
                artifact._logged_artifact = _LazyArtifact(self._public_api(), future)
            else:
                self._backend.interface.publish_artifact(
                    self,
                    artifact,
                    aliases,
                    finalize=finalize,
                    is_user_created=is_user_created,
                    use_after_commit=use_after_commit,
                )
        return artifact

    def _public_api(self) -> PublicApi:
        overrides = {"run": self.id}
        run_obj = self._run_obj
        if run_obj is not None:
            overrides["entity"] = run_obj.entity
            overrides["project"] = run_obj.project
        return public.Api(overrides)

    # TODO(jhr): annotate this
    def _assert_can_log_artifact(self, artifact) -> None:  # type: ignore
        if not self._settings._offline:
            try:
                public_api = self._public_api()
                expected_type = public.Artifact.expected_type(
                    public_api.client,
                    artifact.name,
                    public_api.settings["entity"],
                    public_api.settings["project"],
                )
            except requests.exceptions.RequestException:
                # Just return early if there is a network error. This is
                # ok, as this function is intended to help catch an invalid
                # type early, but not a hard requirement for valid operation.
                return
            if expected_type is not None and artifact.type != expected_type:
                raise ValueError(
                    "Expected artifact type {}, got {}".format(
                        expected_type, artifact.type
                    )
                )

    def _prepare_artifact(
        self,
        artifact_or_path: Union[wandb_artifacts.Artifact, str],
        name: Optional[str] = None,
        type: Optional[str] = None,
        aliases: Optional[List[str]] = None,
    ) -> Tuple[wandb_artifacts.Artifact, List[str]]:
        aliases = aliases or ["latest"]
        if isinstance(artifact_or_path, str):
            if name is None:
                name = "run-%s-%s" % (self.id, os.path.basename(artifact_or_path))
            artifact = wandb.Artifact(name, type)
            if os.path.isfile(artifact_or_path):
                artifact.add_file(artifact_or_path)
            elif os.path.isdir(artifact_or_path):
                artifact.add_dir(artifact_or_path)
            elif "://" in artifact_or_path:
                artifact.add_reference(artifact_or_path)
            else:
                raise ValueError(
                    "path must be a file, directory or external"
                    "reference like s3://bucket/path"
                )
        else:
            artifact = artifact_or_path
        if not isinstance(artifact, wandb.Artifact):
            raise ValueError(
                "You must pass an instance of wandb.Artifact or a "
                "valid file path to log_artifact"
            )
        if isinstance(aliases, str):
            aliases = [aliases]
        artifact.finalize()
        return artifact, aliases

    def alert(
        self,
        title: str,
        text: str,
        level: Union[str, "AlertLevel"] = None,
        wait_duration: Union[int, float, timedelta, None] = None,
    ) -> None:
        """Launch an alert with the given title and text.

        Arguments:
            title: (str) The title of the alert, must be less than 64 characters long.
            text: (str) The text body of the alert.
            level: (str or wandb.AlertLevel, optional) The alert level to use, either: `INFO`, `WARN`, or `ERROR`.
            wait_duration: (int, float, or timedelta, optional) The time to wait (in seconds) before sending another
                alert with this title.
        """
        level = level or wandb.AlertLevel.INFO
        level_str: str = level.value if isinstance(level, wandb.AlertLevel) else level
        if level_str not in {lev.value for lev in wandb.AlertLevel}:
            raise ValueError("level must be one of 'INFO', 'WARN', or 'ERROR'")

        wait_duration = wait_duration or timedelta(minutes=1)
        if isinstance(wait_duration, int) or isinstance(wait_duration, float):
            wait_duration = timedelta(seconds=wait_duration)
        elif not callable(getattr(wait_duration, "total_seconds", None)):
            raise ValueError(
                "wait_duration must be an int, float, or datetime.timedelta"
            )
        wait_duration = int(wait_duration.total_seconds() * 1000)

        if self._backend and self._backend.interface:
            self._backend.interface.publish_alert(title, text, level_str, wait_duration)

    def __enter__(self) -> "Run":
        return self

    def __exit__(
        self,
        exc_type: Type[BaseException],
        exc_val: BaseException,
        exc_tb: TracebackType,
    ) -> bool:
        exit_code = 0 if exc_type is None else 1
        self.finish(exit_code)
        return exc_type is None

    def mark_preempting(self) -> None:
        """Marks this run as preempting.

        Also tells the internal process to immediately report this to server.
        """
        if self._backend and self._backend.interface:
            self._backend.interface.publish_preempting()

    def log_checkpoint(self, name: str) -> None:
        """Logs current runstate as an artifact checkpoint."""
        if self._backend:
            self._backend.interface.publish_checkpoint(name)
            """
            assert rec
            print(f"created checkpoint {rec}")
            """


# We define this outside of the run context to support restoring before init
def restore(
    name: str,
    run_path: Optional[str] = None,
    replace: bool = False,
    root: Optional[str] = None,
) -> Union[None, TextIO]:
    """Downloads the specified file from cloud storage.

    File is placed into the current directory or run directory.
    By default will only download the file if it doesn't already exist.

    Arguments:
        name: the name of the file
        run_path: optional path to a run to pull files from, i.e. `username/project_name/run_id`
            if wandb.init has not been called, this is required.
        replace: whether to download the file even if it already exists locally
        root: the directory to download the file to.  Defaults to the current
            directory or the run directory if wandb.init was called.

    Returns:
        None if it can't find the file, otherwise a file object open for reading

    Raises:
        wandb.CommError: if we can't connect to the wandb backend
        ValueError: if the file is not found or can't find run_path
    """
    is_disabled = wandb.run is not None and wandb.run.disabled
    run = None if is_disabled else wandb.run
    if run_path is None:
        if run is not None:
            run_path = run.path
        else:
            raise ValueError(
                "run_path required when calling wandb.restore before wandb.init"
            )
    if root is None:
        if run is not None:
            root = run.dir
    api = public.Api()
    api_run = api.run(run_path)
    if root is None:
        root = os.getcwd()
    path = os.path.join(root, name)
    if os.path.exists(path) and replace is False:
        return open(path, "r")
    if is_disabled:
        return None
    files = api_run.files([name])
    if len(files) == 0:
        return None
    # if the file does not exist, the file has an md5 of 0
    if files[0].md5 == "0":
        raise ValueError("File {} not found in {}.".format(name, run_path or root))
    return files[0].download(root=root, replace=True)


# propigate our doc string to the runs restore method
try:
    Run.restore.__doc__ = restore.__doc__
# py2 doesn't let us set a doc string, just pass
except AttributeError:
    pass


def finish(exit_code: int = None, quiet: bool = None) -> None:
    """Marks a run as finished, and finishes uploading all data.

    This is used when creating multiple runs in the same process.
    We automatically call this method when your script exits.

    Arguments:
        exit_code (int): set to something other than 0 to mark a run as failed
        quite (bool): set to true to minimize log output
    """
    if wandb.run:
        wandb.run.finish(exit_code=exit_code, quiet=quiet)


# propagate our doc string to the runs restore method
try:
    Run.restore.__doc__ = restore.__doc__
# py2 doesn't let us set a doc string, just pass
except AttributeError:
    pass


class _LazyArtifact(ArtifactInterface):

    _api: PublicApi
    _instance: Optional[ArtifactInterface] = None
    _future: Any

    def __init__(self, api: PublicApi, future: Any):
        self._api = api
        self._future = future

    def _assert_instance(self) -> ArtifactInterface:
        if not self._instance:
            raise ValueError(
                "Must call wait() before accessing logged artifact properties"
            )
        return self._instance

    def __getattr__(self, item: str) -> Any:
        self._assert_instance()
        return getattr(self._instance, item)

    def wait(self) -> ArtifactInterface:
        if not self._instance:
            resp = self._future.get().response.log_artifact_response
            if resp.error_message:
                raise ValueError(resp.error_message)
            self._instance = public.Artifact.from_id(resp.artifact_id, self._api.client)
        assert isinstance(
            self._instance, ArtifactInterface
        ), "Insufficient permissions to fetch Artifact with id {} from {}".format(
            resp.artifact_id, self._api.client.app_url
        )
        return self._instance

    @property
    def id(self) -> Optional[str]:
        return self._assert_instance().id

    @property
    def version(self) -> str:
        return self._assert_instance().version

    @property
    def name(self) -> str:
        return self._assert_instance().name

    @property
    def type(self) -> str:
        return self._assert_instance().type

    @property
    def entity(self) -> str:
        return self._assert_instance().entity

    @property
    def project(self) -> str:
        return self._assert_instance().project

    @property
    def manifest(self) -> "ArtifactManifest":
        return self._assert_instance().manifest

    @property
    def digest(self) -> str:
        return self._assert_instance().digest

    @property
    def state(self) -> str:
        return self._assert_instance().state

    @property
    def size(self) -> int:
        return self._assert_instance().size

    @property
    def commit_hash(self) -> str:
        return self._assert_instance().commit_hash

    @property
    def description(self) -> Optional[str]:
        return self._assert_instance().description

    @description.setter
    def description(self, desc: Optional[str]) -> None:
        self._assert_instance().description = desc

    @property
    def metadata(self) -> dict:
        return self._assert_instance().metadata

    @metadata.setter
    def metadata(self, metadata: dict) -> None:
        self._assert_instance().metadata = metadata

    @property
    def aliases(self) -> List[str]:
        return self._assert_instance().aliases

    @aliases.setter
    def aliases(self, aliases: List[str]) -> None:
        self._assert_instance().aliases = aliases

    def used_by(self) -> List["wandb.apis.public.Run"]:
        return self._assert_instance().used_by()

    def logged_by(self) -> "wandb.apis.public.Run":
        return self._assert_instance().logged_by()

    # Commenting this block out since this code is unreachable since LocalArtifact
    # overrides them and therefore untestable.
    # Leaving behind as we may want to support these in the future.

    # def new_file(self, name: str, mode: str = "w") -> Any:  # TODO: Refine Type
    #     return self._assert_instance().new_file(name, mode)

    # def add_file(
    #     self,
    #     local_path: str,
    #     name: Optional[str] = None,
    #     is_tmp: Optional[bool] = False,
    # ) -> Any:  # TODO: Refine Type
    #     return self._assert_instance().add_file(local_path, name, is_tmp)

    # def add_dir(self, local_path: str, name: Optional[str] = None) -> None:
    #     return self._assert_instance().add_dir(local_path, name)

    # def add_reference(
    #     self,
    #     uri: Union["ArtifactEntry", str],
    #     name: Optional[str] = None,
    #     checksum: bool = True,
    #     max_objects: Optional[int] = None,
    # ) -> Any:  # TODO: Refine Type
    #     return self._assert_instance().add_reference(uri, name, checksum, max_objects)

    # def add(self, obj: "WBValue", name: str) -> Any:  # TODO: Refine Type
    #     return self._assert_instance().add(obj, name)

    def get_path(self, name: str) -> "ArtifactEntry":
        return self._assert_instance().get_path(name)

    def get(self, name: str) -> "WBValue":
        return self._assert_instance().get(name)

    def download(self, root: Optional[str] = None, recursive: bool = False) -> str:
        return self._assert_instance().download(root, recursive)

    def checkout(self, root: Optional[str] = None) -> str:
        return self._assert_instance().checkout(root)

    def verify(self, root: Optional[str] = None) -> Any:
        return self._assert_instance().verify(root)

    def save(self) -> None:
        return self._assert_instance().save()

    def delete(self) -> None:
        return self._assert_instance().delete()<|MERGE_RESOLUTION|>--- conflicted
+++ resolved
@@ -284,12 +284,9 @@
         self._name = None
         self._notes = None
         self._tags = None
-<<<<<<< HEAD
-        self._checkpoint = None
-=======
         self._remote_url = None
         self._last_commit = None
->>>>>>> a0472257
+        self._checkpoint = None
 
         self._hooks = None
         self._teardown_hooks = []
@@ -492,15 +489,12 @@
                 run.tags.append(tag)
         if self._start_time is not None:
             run.start_time.FromSeconds(int(self._start_time))
-<<<<<<< HEAD
-        if self._checkpoint is not None:
-            run.checkpoint = self._checkpoint
-=======
         if self._remote_url is not None:
             run.git.remote_url = self._remote_url
         if self._last_commit is not None:
             run.git.last_commit = self._last_commit
->>>>>>> a0472257
+        if self._checkpoint is not None:
+            run.checkpoint = self._checkpoint
         # Note: run.config is set in interface/interface:_make_run()
 
     def _populate_git_info(self) -> None:
