import _thread as thread
import atexit
from collections.abc import Mapping
from datetime import timedelta
from enum import IntEnum
import glob
import json
import logging
import numbers
import os
import re
import sys
import threading
import time
import traceback
from types import TracebackType
from typing import (
    Any,
    Callable,
    Dict,
    List,
    NamedTuple,
    Optional,
    Sequence,
    TextIO,
    Tuple,
    Type,
    Union,
)
from typing import TYPE_CHECKING

import requests
import wandb
from wandb import errors
from wandb import trigger
from wandb._globals import _datatypes_set_callback
from wandb.apis import internal, public
from wandb.apis.internal import Api
from wandb.apis.public import Api as PublicApi
from wandb.proto.wandb_internal_pb2 import (
    MetricRecord,
    PollExitResponse,
    RunRecord,
)
from wandb.util import (
    add_import_hook,
    sentry_set_scope,
    to_forward_slash_path,
)
from wandb.viz import (
    create_custom_chart,
    custom_chart_panel_config,
    CustomChart,
    Visualize,
)

from . import wandb_artifacts
from . import wandb_config
from . import wandb_history
from . import wandb_metric
from . import wandb_summary
from .interface.artifacts import Artifact as ArtifactInterface
from .interface.interface import InterfaceBase
from .interface.summary_record import SummaryRecord
from .lib import (
    config_util,
    deprecate,
    filenames,
    filesystem,
    ipython,
    module,
    proto_util,
    redirect,
    telemetry,
)
from .lib.exit_hooks import ExitHooks
from .lib.git import GitRepo
from .lib.printer import get_printer
from .lib.reporting import Reporter
from .wandb_artifacts import Artifact
from .wandb_settings import Settings, SettingsConsole, Source
from .wandb_setup import _WandbSetup


if TYPE_CHECKING:
    from .data_types import WBValue
    from .wandb_alerts import AlertLevel

    from .interface.artifacts import (
        ArtifactEntry,
        ArtifactManifest,
    )

    from .lib.printer import PrinterTerm, PrinterJupyter
    from wandb.proto.wandb_internal_pb2 import (
        CheckVersionResponse,
        GetSummaryResponse,
        SampledHistoryResponse,
    )


logger = logging.getLogger("wandb")
EXIT_TIMEOUT = 60
RE_LABEL = re.compile(r"[a-zA-Z0-9_-]+$")


class TeardownStage(IntEnum):
    EARLY = 1
    LATE = 2


class TeardownHook(NamedTuple):
    call: Callable[[], None]
    stage: TeardownStage


class RunStatusChecker(object):
    """Periodically polls the background process for relevant updates.

    For now, we just use this to figure out if the user has requested a stop.
    """

    def __init__(
        self,
        interface: InterfaceBase,
        stop_polling_interval: int = 15,
        retry_polling_interval: int = 5,
    ) -> None:
        self._interface = interface
        self._stop_polling_interval = stop_polling_interval
        self._retry_polling_interval = retry_polling_interval

        self._join_event = threading.Event()

        self._stop_thread = threading.Thread(target=self.check_status)
        self._stop_thread.name = "ChkStopThr"
        self._stop_thread.daemon = True
        self._stop_thread.start()

        self._retry_thread = threading.Thread(target=self.check_network_status)
        self._retry_thread.name = "NetStatThr"
        self._retry_thread.daemon = True
        self._retry_thread.start()

    def check_network_status(self) -> None:
        join_requested = False
        while not join_requested:
            status_response = self._interface.communicate_network_status()
            if status_response and status_response.network_responses:
                for hr in status_response.network_responses:
                    if (
                        hr.http_status_code == 200 or hr.http_status_code == 0
                    ):  # we use 0 for non-http errors (eg wandb errors)
                        wandb.termlog("{}".format(hr.http_response_text))
                    else:
                        wandb.termlog(
                            "{} encountered ({}), retrying request".format(
                                hr.http_status_code, hr.http_response_text.rstrip()
                            )
                        )
            join_requested = self._join_event.wait(self._retry_polling_interval)

    def check_status(self) -> None:
        join_requested = False
        while not join_requested:
            status_response = self._interface.communicate_stop_status()
            if status_response and status_response.run_should_stop:
                # TODO(frz): This check is required
                # until WB-3606 is resolved on server side.
                if not wandb.agents.pyagent.is_running():
                    thread.interrupt_main()
                    return
            join_requested = self._join_event.wait(self._stop_polling_interval)

    def stop(self) -> None:
        self._join_event.set()

    def join(self) -> None:
        self.stop()
        self._stop_thread.join()
        self._retry_thread.join()


class Run:
    """A unit of computation logged by wandb. Typically this is an ML experiment.

    Create a run with `wandb.init()`:
    <!--yeadoc-test:run-object-basic-->
    ```python
    import wandb

    run = wandb.init()
    ```

    There is only ever at most one active `wandb.Run` in any process,
    and it is accessible as `wandb.run`:
    <!--yeadoc-test:global-run-object-->
    ```python
    import wandb

    assert wandb.run is None

    wandb.init()

    assert wandb.run is not None
    ```
    anything you log with `wandb.log` will be sent to that run.

    If you want to start more runs in the same script or notebook, you'll need to
    finish the run that is in-flight. Runs can be finished with `wandb.finish` or
    by using them in a `with` block:
    <!--yeadoc-test:run-context-manager-->
    ```python
    import wandb

    wandb.init()
    wandb.finish()

    assert wandb.run is None

    with wandb.init() as run:
        pass  # log data here

    assert wandb.run is None
    ```

    See the documentation for `wandb.init` for more on creating runs, or check out
    [our guide to `wandb.init`](https://docs.wandb.ai/guides/track/launch).

    In distributed training, you can either create a single run in the rank 0 process
    and then log information only from that process or you can create a run in each process,
    logging from each separately, and group the results together with the `group` argument
    to `wandb.init`. For more details on distributed training with W&B, check out
    [our guide](https://docs.wandb.ai/guides/track/advanced/distributed-training).

    Currently there is a parallel `Run` object in the `wandb.Api`. Eventually these
    two objects will be merged.

    Attributes:
        history: (History) Time series values, created with `wandb.log()`.
            History can contain scalar values, rich media, or even custom plots
            across multiple steps.
        summary: (Summary) Single values set for each `wandb.log()` key. By
            default, summary is set to the last value logged. You can manually
            set summary to the best value, like max accuracy, instead of the
            final value.
    """

    _telemetry_obj: telemetry.TelemetryRecord
    _teardown_hooks: List[TeardownHook]
    _tags: Optional[Tuple[Any, ...]]

    _entity: Optional[str]
    _project: Optional[str]
    _group: Optional[str]
    _job_type: Optional[str]
    _name: Optional[str]
    _notes: Optional[str]

    _run_obj: Optional[RunRecord]
    _run_obj_offline: Optional[RunRecord]
    # Use string literal annotation because of type reference loop
    _backend: Optional["wandb.sdk.backend.backend.Backend"]
    _internal_run_interface: Optional[
        Union[
            "wandb.sdk.interface.interface_queue.InterfaceQueue",
            "wandb.sdk.interface.interface_grpc.InterfaceGrpc",
        ]
    ]
    _wl: Optional[_WandbSetup]

    _out_redir: Optional[redirect.RedirectBase]
    _err_redir: Optional[redirect.RedirectBase]
    _redirect_cb: Optional[Callable[[str, str], None]]
    _output_writer: Optional["filesystem.CRDedupedFile"]
    _quiet: Optional[bool]

    _atexit_cleanup_called: bool
    _hooks: Optional[ExitHooks]
    _exit_code: Optional[int]

    _run_status_checker: Optional[RunStatusChecker]

    _check_version: Optional["CheckVersionResponse"]
    _sampled_history: Optional["SampledHistoryResponse"]
    _final_summary: Optional["GetSummaryResponse"]
    _poll_exit_response: Optional[PollExitResponse]

    _use_redirect: bool
    _stdout_slave_fd: Optional[int]
    _stderr_slave_fd: Optional[int]
    _artifact_slots: List[str]

    _init_pid: int
    _iface_pid: Optional[int]
    _iface_port: Optional[int]

    _attach_id: Optional[str]

    def __init__(
        self,
        settings: Settings,
        config: Optional[Dict[str, Any]] = None,
        sweep_config: Optional[Dict[str, Any]] = None,
    ) -> None:
        self._config = wandb_config.Config()
        self._config._set_callback(self._config_callback)
        self._config._set_settings(settings)
        self._backend = None
        self._internal_run_interface = None
        self.summary = wandb_summary.Summary(
            self._summary_get_current_summary_callback,
        )
        self.summary._set_update_callback(self._summary_update_callback)
        self.history = wandb_history.History(self)
        self.history._set_callback(self._history_callback)

        _datatypes_set_callback(self._datatypes_callback)

        self._settings = settings
        self._printer = get_printer(settings._jupyter)
        self._wl = None
        self._reporter: Optional[Reporter] = None

        self._entity = None
        self._project = None
        self._group = None
        self._job_type = None
        self._run_id = settings.run_id
        self._start_time = time.time()
        self._starting_step = 0
        self._name = None
        self._notes = None
        self._tags = None
        self._remote_url = None
        self._last_commit = None

        self._hooks = None
        self._teardown_hooks = []
        self._redirect_cb = None
        self._out_redir = None
        self._err_redir = None
        self.stdout_redirector = None
        self.stderr_redirector = None
        self._save_stdout = None
        self._save_stderr = None
        self._stdout_slave_fd = None
        self._stderr_slave_fd = None
        self._exit_code = None
        self._exit_result = None
        self._quiet = self._settings.quiet

        self._output_writer = None
        self._used_artifact_slots: List[str] = []

<<<<<<< HEAD
        # Pull info from settings
        self._init_from_settings(settings)

        # Initial scope setup for sentry. This might get changed when the
        # actual run comes back.
        sentry_set_scope(
            settings_dict=self._settings,
            process_context="user",
            entity=self._entity,
            project=self._project,
            # email=self._settings.email,
            # python_runtime="colab"
            # if self._settings._colab
            # else ("jupyter" if self._settings._jupyter else "python"),
            # service=self._settings._require_service,
        )

=======
>>>>>>> 55b885c1
        # Returned from backend request_run(), set from wandb_init?
        self._run_obj = None
        self._run_obj_offline = None

        # Created when the run "starts".
        self._run_status_checker = None

        self._check_version = None
        self._sampled_history = None
        self._final_summary = None
        self._poll_exit_response = None

        # Initialize telemetry object
        self._telemetry_obj = telemetry.TelemetryRecord()

        self._atexit_cleanup_called = False
        self._use_redirect = True

        # Pull info from settings
        self._init_from_settings(settings)

        # Initial scope setup for sentry. This might get changed when the
        # actual run comes back.
        sentry_set_scope(
            "user",
            entity=self._entity,
            project=self._project,
            email=self._settings.email,
        )

        # Populate config
        config = config or dict()
        wandb_key = "_wandb"
        config.setdefault(wandb_key, dict())
        self._launch_artifact_mapping: Dict[str, Any] = {}
        self._unique_launch_artifact_sequence_names: Dict[str, Any] = {}
        if settings.save_code and settings.program_relpath:
            config[wandb_key]["code_path"] = to_forward_slash_path(
                os.path.join("code", settings.program_relpath)
            )
        if sweep_config:
            self._config.update_locked(
                sweep_config, user="sweep", _allow_val_change=True
            )

        if (
            self._settings.launch
            and self._settings.launch_config_path
            and os.path.exists(self._settings.launch_config_path)
        ):
            self.save(self._settings.launch_config_path)
            with open(self._settings.launch_config_path) as fp:
                launch_config = json.loads(fp.read())
            if launch_config.get("overrides", {}).get("artifacts") is not None:
                for key, item in (
                    launch_config.get("overrides").get("artifacts").items()
                ):
                    self._launch_artifact_mapping[key] = item
                    artifact_sequence_tuple_or_slot = key.split(":")

                    if len(artifact_sequence_tuple_or_slot) == 2:
                        sequence_name = artifact_sequence_tuple_or_slot[0].split("/")[
                            -1
                        ]
                        if self._unique_launch_artifact_sequence_names.get(
                            sequence_name
                        ):
                            self._unique_launch_artifact_sequence_names.pop(
                                sequence_name
                            )
                        else:
                            self._unique_launch_artifact_sequence_names[
                                sequence_name
                            ] = item

            launch_run_config = launch_config.get("overrides", {}).get("run_config")
            if launch_run_config:
                self._config.update_locked(
                    launch_run_config, user="launch", _allow_val_change=True
                )
        self._config._update(config, ignore_locked=True)

        # pid is set so we know if this run object was initialized by this process
        self._init_pid = os.getpid()

        # interface pid and port configured when backend is configured (See _hack_set_run)
        # TODO: using pid isnt the best for windows as pid reuse can happen more often than unix
        self._iface_pid = None
        self._iface_port = None
        self._attach_id = None

        # for now, use runid as attach id, this could/should be versioned in the future
        if self._settings._require_service:
            self._attach_id = self._settings.run_id

    def _set_iface_pid(self, iface_pid: int) -> None:
        self._iface_pid = iface_pid

    def _set_iface_port(self, iface_port: int) -> None:
        self._iface_port = iface_port

    def _telemetry_callback(self, telem_obj: telemetry.TelemetryRecord) -> None:
        self._telemetry_obj.MergeFrom(telem_obj)

    def _freeze(self) -> None:
        self._frozen = True

    def __setattr__(self, attr: str, value: object) -> None:
        if getattr(self, "_frozen", None) and not hasattr(self, attr):
            raise Exception("Attribute {} is not supported on Run object.".format(attr))
        super(Run, self).__setattr__(attr, value)

    def _telemetry_imports(self, imp: telemetry.TelemetryImports) -> None:
        telem_map = dict(
            pytorch_ignite="ignite", transformers_huggingface="transformers",
        )

        # calculate mod_map, a mapping from module_name to telem_name
        mod_map = dict()
        for desc in imp.DESCRIPTOR.fields:
            if desc.type != desc.TYPE_BOOL:
                continue
            telem_name = desc.name
            mod_name = telem_map.get(telem_name, telem_name)
            mod_map[mod_name] = telem_name

        # set telemetry field for every module loaded that we track
        mods_set = set(sys.modules)
        for mod in mods_set.intersection(mod_map):
            setattr(imp, mod_map[mod], True)

    def _update_settings(self, settings: Settings) -> None:
        self._settings = settings
        self._init_from_settings(settings)

    def _init_from_settings(self, settings: Settings) -> None:
        if settings.entity is not None:
            self._entity = settings.entity
        if settings.project is not None:
            self._project = settings.project
        if settings.run_group is not None:
            self._group = settings.run_group
        if settings.run_job_type is not None:
            self._job_type = settings.run_job_type
        if settings.run_name is not None:
            self._name = settings.run_name
        if settings.run_notes is not None:
            self._notes = settings.run_notes
        if settings.run_tags is not None:
            self._tags = settings.run_tags

    def _make_proto_run(self, run: RunRecord) -> None:
        """Populate protocol buffer RunData for interface/interface."""
        if self._entity is not None:
            run.entity = self._entity
        if self._project is not None:
            run.project = self._project
        if self._group is not None:
            run.run_group = self._group
        if self._job_type is not None:
            run.job_type = self._job_type
        if self._run_id is not None:
            run.run_id = self._run_id
        if self._name is not None:
            run.display_name = self._name
        if self._notes is not None:
            run.notes = self._notes
        if self._tags is not None:
            for tag in self._tags:
                run.tags.append(tag)
        if self._start_time is not None:
            run.start_time.FromSeconds(int(self._start_time))
        if self._remote_url is not None:
            run.git.remote_url = self._remote_url
        if self._last_commit is not None:
            run.git.last_commit = self._last_commit
        # Note: run.config is set in interface/interface:_make_run()

    def _populate_git_info(self) -> None:
        try:
            repo = GitRepo(remote=self._settings.git_remote, lazy=False)
        except Exception:
            wandb.termwarn("Cannot find valid git repo associated with this directory.")
            return
        self._remote_url, self._last_commit = repo.remote_url, repo.last_commit

    def __getstate__(self) -> Any:
        """Custom pickler."""
        # We only pickle in service mode
        if not self._settings or not self._settings._require_service:
            return

        _attach_id = self._attach_id
        if not _attach_id:
            return

        return dict(_attach_id=_attach_id)

    def __setstate__(self, state: Any) -> None:
        """Custom unpickler."""
        if not state:
            return

        _attach_id = state.get("_attach_id")
        if not _attach_id:
            return

        self._attach_id = _attach_id

    @property
    def settings(self) -> Settings:
        """Returns a frozen copy of run's Settings object."""
        cp = self._settings.copy()
        cp.freeze()
        return cp

    @property
    def dir(self) -> str:
        """Returns the directory where files associated with the run are saved."""
        return self._settings.files_dir

    @property
    def config(self) -> wandb_config.Config:
        """Returns the config object associated with this run."""
        return self._config

    @property
    def config_static(self) -> wandb_config.ConfigStatic:
        return wandb_config.ConfigStatic(self._config)

    @property
    def name(self) -> Optional[str]:
        """Returns the display name of the run.

        Display names are not guaranteed to be unique and may be descriptive.
        By default, they are randomly generated.
        """
        if self._name:
            return self._name
        if not self._run_obj:
            return None
        return self._run_obj.display_name

    @name.setter
    def name(self, name: str) -> None:
        with telemetry.context(run=self) as tel:
            tel.feature.set_run_name = True
        self._name = name
        if self._backend and self._backend.interface:
            self._backend.interface.publish_run(self)

    @property
    def notes(self) -> Optional[str]:
        """Returns the notes associated with the run, if there are any.

        Notes can be a multiline string and can also use markdown and latex equations
        inside `$$`, like `$x + 3$`.
        """
        if self._notes:
            return self._notes
        if not self._run_obj:
            return None
        return self._run_obj.notes

    @notes.setter
    def notes(self, notes: str) -> None:
        self._notes = notes
        if self._backend and self._backend.interface:
            self._backend.interface.publish_run(self)

    @property
    def tags(self) -> Optional[Tuple]:
        """Returns the tags associated with the run, if there are any."""
        if self._tags:
            return self._tags
        run_obj = self._run_obj or self._run_obj_offline
        if run_obj:
            return tuple(run_obj.tags)
        return None

    @tags.setter
    def tags(self, tags: Sequence) -> None:
        with telemetry.context(run=self) as tel:
            tel.feature.set_run_tags = True
        self._tags = tuple(tags)
        if self._backend and self._backend.interface:
            self._backend.interface.publish_run(self)

    @property
    def id(self) -> str:
        """Returns the identifier for this run."""
        if TYPE_CHECKING:
            assert self._run_id is not None
        return self._run_id

    @property
    def sweep_id(self) -> Optional[str]:
        """Returns the ID of the sweep associated with the run, if there is one."""
        if not self._run_obj:
            return None
        return self._run_obj.sweep_id or None

    @property
    def path(self) -> str:
        """Returns the path to the run.

        Run paths include entity, project, and run ID, in the format
        `entity/project/run_id`.
        """
        parts = []
        for e in [self._entity, self._project, self._run_id]:
            if e is not None:
                parts.append(e)
        return "/".join(parts)

    @property
    def start_time(self) -> float:
        """Returns the unix time stamp, in seconds, when the run started."""
        if not self._run_obj:
            return self._start_time
        else:
            return self._run_obj.start_time.ToSeconds()

    @property
    def starting_step(self) -> int:
        """Returns the first step of the run."""
        if not self._run_obj:
            return self._starting_step
        else:
            return self._run_obj.starting_step

    @property
    def resumed(self) -> bool:
        """Returns True if the run was resumed, False otherwise."""
        if self._run_obj:
            return self._run_obj.resumed
        return False

    @property
    def step(self) -> int:
        """Returns the current value of the step.

        This counter is incremented by `wandb.log`.
        """
        return self.history._step

    def project_name(self) -> str:
        run_obj = self._run_obj or self._run_obj_offline
        return run_obj.project if run_obj else ""

    @property
    def mode(self) -> str:
        """For compatibility with `0.9.x` and earlier, deprecate eventually."""
        deprecate.deprecate(
            field_name=deprecate.Deprecated.run__mode,
            warning_message=(
                "The mode property of wandb.run is deprecated "
                "and will be removed in a future release."
            ),
        )
        return "dryrun" if self._settings._offline else "run"

    @property
    def offline(self) -> bool:
        return self._settings._offline

    @property
    def disabled(self) -> bool:
        return self._settings._noop

    @property
    def group(self) -> str:
        """Returns the name of the group associated with the run.

        Setting a group helps the W&B UI organize runs in a sensible way.

        If you are doing a distributed training you should give all of the
            runs in the training the same group.
        If you are doing crossvalidation you should give all the crossvalidation
            folds the same group.
        """
        run_obj = self._run_obj or self._run_obj_offline
        return run_obj.run_group if run_obj else ""

    @property
    def job_type(self) -> str:
        run_obj = self._run_obj or self._run_obj_offline
        return run_obj.job_type if run_obj else ""

    @property
    def project(self) -> str:
        """Returns the name of the W&B project associated with the run."""
        return self.project_name()

    def log_code(
        self,
        root: str = ".",
        name: str = None,
        include_fn: Callable[[str], bool] = lambda path: path.endswith(".py"),
        exclude_fn: Callable[[str], bool] = filenames.exclude_wandb_fn,
    ) -> Optional[Artifact]:
        """Saves the current state of your code to a W&B Artifact.

        By default it walks the current directory and logs all files that end with `.py`.

        Arguments:
            root: The relative (to `os.getcwd()`) or absolute path to recursively find code from.
            name: (str, optional) The name of our code artifact. By default we'll name
                the artifact `source-$RUN_ID`. There may be scenarios where you want
                many runs to share the same artifact. Specifying name allows you to achieve that.
            include_fn: A callable that accepts a file path and
                returns True when it should be included and False otherwise. This
                defaults to: `lambda path: path.endswith(".py")`
            exclude_fn: A callable that accepts a file path and returns `True` when it should be
                excluded and `False` otherwise. Thisdefaults to: `lambda path: False`

        Examples:
            Basic usage
            ```python
            run.log_code()
            ```

            Advanced usage
            ```python
            run.log_code("../", include_fn=lambda path: path.endswith(".py") or path.endswith(".ipynb"))
            ```

        Returns:
            An `Artifact` object if code was logged
        """
        name = name or "{}-{}".format("source", self.id)
        art = wandb.Artifact(name, "code")
        files_added = False
        if root is not None:
            root = os.path.abspath(root)
            for file_path in filenames.filtered_dir(root, include_fn, exclude_fn):
                files_added = True
                save_name = os.path.relpath(file_path, root)
                art.add_file(file_path, name=save_name)
        # Add any manually staged files such is ipynb notebooks
        for dirpath, _, files in os.walk(self._settings._tmp_code_dir):
            for fname in files:
                file_path = os.path.join(dirpath, fname)
                save_name = os.path.relpath(file_path, self._settings._tmp_code_dir)
                files_added = True
                art.add_file(file_path, name=save_name)
        if not files_added:
            return None
        return self.log_artifact(art)

    def get_url(self) -> Optional[str]:
        """Returns the url for the W&B run, if there is one.

        Offline runs will not have a url.
        """
        if self._settings._offline:
            wandb.termwarn("URL not available in offline run")
            return None
        return self._settings.run_url

    def get_project_url(self) -> Optional[str]:
        """Returns the url for the W&B project associated with the run, if there is one.

        Offline runs will not have a project url.
        """
        if self._settings._offline:
            wandb.termwarn("URL not available in offline run")
            return None
        return self._settings.project_url

    def get_sweep_url(self) -> Optional[str]:
        """Returns the url for the sweep associated with the run, if there is one."""
        if self._settings._offline:
            wandb.termwarn("URL not available in offline run")
            return None
        return self._settings.sweep_url

    @property
    def url(self) -> Optional[str]:
        """Returns the W&B url associated with the run."""
        return self.get_url()

    @property
    def entity(self) -> str:
        """Returns the name of the W&B entity associated with the run.

        Entity can be a user name or the name of a team or organization.
        """
        return self._entity or ""

    def _label_internal(
        self, code: str = None, repo: str = None, code_version: str = None
    ) -> None:
        with telemetry.context(run=self) as tel:
            if code and RE_LABEL.match(code):
                tel.label.code_string = code
            if repo and RE_LABEL.match(repo):
                tel.label.repo_string = repo
            if code_version and RE_LABEL.match(code_version):
                tel.label.code_version = code_version

    def _label(
        self,
        code: str = None,
        repo: str = None,
        code_version: str = None,
        **kwargs: str,
    ) -> None:
        if self._settings.label_disable:
            return
        for k, v in (("code", code), ("repo", repo), ("code_version", code_version)):
            if v and not RE_LABEL.match(v):
                wandb.termwarn(
                    "Label added for '{}' with invalid identifier '{}' (ignored).".format(
                        k, v
                    ),
                    repeat=False,
                )
        for v in kwargs:
            wandb.termwarn(
                "Label added for unsupported key '{}' (ignored).".format(v),
                repeat=False,
            )

        self._label_internal(code=code, repo=repo, code_version=code_version)

        # update telemetry in the backend immediately for _label() callers
        if self._backend and self._backend.interface:
            self._backend.interface._publish_telemetry(self._telemetry_obj)

    def _label_probe_lines(self, lines: List[str]) -> None:
        if not lines:
            return
        parsed = telemetry._parse_label_lines(lines)
        if not parsed:
            return
        label_dict = {}
        code = parsed.get("code") or parsed.get("c")
        if code:
            label_dict["code"] = code
        repo = parsed.get("repo") or parsed.get("r")
        if repo:
            label_dict["repo"] = repo
        code_ver = parsed.get("version") or parsed.get("v")
        if code_ver:
            label_dict["code_version"] = code_ver
        self._label_internal(**label_dict)

    def _label_probe_main(self) -> None:
        m = sys.modules.get("__main__")
        if not m:
            return
        doc = getattr(m, "__doc__", None)
        if not doc:
            return

        doclines = doc.splitlines()
        self._label_probe_lines(doclines)

    # TODO: annotate jupyter Notebook class
    def _label_probe_notebook(self, notebook: Any) -> None:
        logger.info("probe notebook")
        lines = None
        try:
            data = notebook.probe_ipynb()
            cell0 = data.get("cells", [])[0]
            lines = cell0.get("source")
            # kaggle returns a string instead of a list
            if isinstance(lines, str):
                lines = lines.split()
        except Exception as e:
            logger.info("Unable to probe notebook: {}".format(e))
            return
        if lines:
            self._label_probe_lines(lines)

    def display(self, height: int = 420, hidden: bool = False) -> bool:
        """Displays this run in jupyter."""
        if self._settings._jupyter and ipython.in_jupyter():
            ipython.display_html(self.to_html(height, hidden))
            return True
        else:
            wandb.termwarn(".display() only works in jupyter environments")
            return False

    def to_html(self, height: int = 420, hidden: bool = False) -> str:
        """Generates HTML containing an iframe displaying the current run."""
        url = self._settings.run_url + "?jupyter=true"
        style = f"border:none;width:100%;height:{height}px;"
        prefix = ""
        if hidden:
            style += "display:none;"
            prefix = ipython.toggle_button()
        return prefix + f'<iframe src="{url}" style="{style}"></iframe>'

    def _repr_mimebundle_(
        self, include: Any = None, exclude: Any = None
    ) -> Dict[str, str]:
        return {"text/html": self.to_html(hidden=True)}

    def _config_callback(
        self,
        key: Union[Tuple[str, ...], str] = None,
        val: Any = None,
        data: Dict[str, object] = None,
    ) -> None:
        logger.info("config_cb %s %s %s", key, val, data)
        if not self._backend or not self._backend.interface:
            return
        self._backend.interface.publish_config(key=key, val=val, data=data)

    def _set_config_wandb(self, key: str, val: Any) -> None:
        self._config_callback(key=("_wandb", key), val=val)

    def _summary_update_callback(self, summary_record: SummaryRecord) -> None:
        if self._backend and self._backend.interface:
            self._backend.interface.publish_summary(summary_record)

    def _summary_get_current_summary_callback(self) -> Dict[str, Any]:
        if not self._backend or not self._backend.interface:
            return {}
        ret = self._backend.interface.communicate_get_summary()
        if not ret:
            return {}
        return proto_util.dict_from_proto_list(ret.item)

    def _metric_callback(self, metric_record: MetricRecord) -> None:
        if self._backend and self._backend.interface:
            self._backend.interface._publish_metric(metric_record)

    def _datatypes_callback(self, fname: str) -> None:
        if not self._backend or not self._backend.interface:
            return
        files = dict(files=[(glob.escape(fname), "now")])
        self._backend.interface.publish_files(files)

    # TODO(jhr): codemod add: PEP 3102 -- Keyword-Only Arguments
    def _history_callback(self, row: Dict[str, Any], step: int) -> None:

        # TODO(jhr): move visualize hack somewhere else
        custom_charts = {}
        for k in row:
            if isinstance(row[k], Visualize):
                config = {
                    "id": row[k].viz_id,
                    "historyFieldSettings": {"key": k, "x-axis": "_step"},
                }
                row[k] = row[k].value
                self._config_callback(val=config, key=("_wandb", "viz", k))
            elif isinstance(row[k], CustomChart):
                custom_charts[k] = row[k]
                custom_chart = row[k]

        for k, custom_chart in custom_charts.items():
            # remove the chart key from the row
            # TODO: is this really the right move? what if the user logs
            #     a non-custom chart to this key?
            row.pop(k)
            # add the table under a different key
            table_key = k + "_table"
            row[table_key] = custom_chart.table
            # add the panel
            panel_config = custom_chart_panel_config(custom_chart, k, table_key)
            self._add_panel(k, "Vega2", panel_config)

        if self._backend and self._backend.interface:
            not_using_tensorboard = len(wandb.patched["tensorboard"]) == 0
            self._backend.interface.publish_history(
                row, step, publish_step=not_using_tensorboard
            )

    def _console_callback(self, name: str, data: str) -> None:
        # logger.info("console callback: %s, %s", name, data)
        if self._backend and self._backend.interface:
            self._backend.interface.publish_output(name, data)

    def _tensorboard_callback(
        self, logdir: str, save: bool = None, root_logdir: str = None
    ) -> None:
        logger.info("tensorboard callback: %s, %s", logdir, save)
        save = True if save is None else save
        if self._backend and self._backend.interface:
            self._backend.interface.publish_tbdata(logdir, save, root_logdir)

    def _set_library(self, library: _WandbSetup) -> None:
        self._wl = library

    def _set_backend(self, backend: "wandb.sdk.backend.backend.Backend") -> None:
        self._backend = backend

    def _set_internal_run_interface(
        self,
        interface: Union[
            "wandb.sdk.interface.interface_queue.InterfaceQueue",
            "wandb.sdk.interface.interface_grpc.InterfaceGrpc",
        ],
    ) -> None:
        self._internal_run_interface = interface

    def _set_reporter(self, reporter: Reporter) -> None:
        self._reporter = reporter

    def _set_teardown_hooks(self, hooks: List[TeardownHook]) -> None:
        self._teardown_hooks = hooks

    def _set_run_obj(self, run_obj: RunRecord) -> None:
        self._run_obj = run_obj
        self._entity = run_obj.entity
        self._project = run_obj.project
        self._settings.update(
            entity=run_obj.entity, project=run_obj.project, source=Source.INIT
        )
        # Grab the config from resuming
        if run_obj.config:
            c_dict = config_util.dict_no_value_from_proto_list(run_obj.config.update)
            # TODO: Windows throws a wild error when this is set...
            if "_wandb" in c_dict:
                del c_dict["_wandb"]
            # We update the config object here without triggering the callback
            self.config._update(c_dict, allow_val_change=True, ignore_locked=True)
        # Update the summary, this will trigger an un-needed graphql request :(
        if run_obj.summary:
            summary_dict = {}
            for orig in run_obj.summary.update:
                summary_dict[orig.key] = json.loads(orig.value_json)
            self.summary.update(summary_dict)
        self.history._update_step()
        # TODO: It feels weird to call this twice..
        sentry_set_scope(
            process_context="user",
            settings_dict=self.settings,
            entity=run_obj.entity,
            project=run_obj.project,
<<<<<<< HEAD
            # email=self._settings.email,
            url=self._get_run_url(),
=======
            email=self._settings.email,
            url=self._settings.run_url,
>>>>>>> 55b885c1
        )

    def _set_run_obj_offline(self, run_obj: RunRecord) -> None:
        self._run_obj_offline = run_obj

    def _add_singleton(
        self, data_type: str, key: str, value: Dict[Union[int, str], str]
    ) -> None:
        """Stores a singleton item to wandb config.

        A singleton in this context is a piece of data that is continually
        logged with the same value in each history step, but represented
        as a single item in the config.

        We do this to avoid filling up history with a lot of repeated uneccessary data

        Add singleton can be called many times in one run and it will only be
        updated when the value changes. The last value logged will be the one
        persisted to the server.
        """
        value_extra = {"type": data_type, "key": key, "value": value}

        if data_type not in self.config["_wandb"]:
            self.config["_wandb"][data_type] = {}

        if data_type in self.config["_wandb"][data_type]:
            old_value = self.config["_wandb"][data_type][key]
        else:
            old_value = None

        if value_extra != old_value:
            self.config["_wandb"][data_type][key] = value_extra
            self.config.persist()

    def log(
        self,
        data: Dict[str, Any],
        step: int = None,
        commit: bool = None,
        sync: bool = None,
    ) -> None:
        """Logs a dictonary of data to the current run's history.

        Use `wandb.log` to log data from runs, such as scalars, images, video,
        histograms, plots, and tables.

        See our [guides to logging](https://docs.wandb.ai/guides/track/log) for
        live examples, code snippets, best practices, and more.

        The most basic usage is `wandb.log({"train-loss": 0.5, "accuracy": 0.9})`.
        This will save the loss and accuracy to the run's history and update
        the summary values for these metrics.

        Visualize logged data in the workspace at [wandb.ai](https://wandb.ai),
        or locally on a [self-hosted instance](https://docs.wandb.ai/self-hosted)
        of the W&B app, or export data to visualize and explore locally, e.g. in
        Jupyter notebooks, with [our API](https://docs.wandb.ai/guides/track/public-api-guide).

        In the UI, summary values show up in the run table to compare single values across runs.
        Summary values can also be set directly with `wandb.run.summary["key"] = value`.

        Logged values don't have to be scalars. Logging any wandb object is supported.
        For example `wandb.log({"example": wandb.Image("myimage.jpg")})` will log an
        example image which will be displayed nicely in the W&B UI.
        See the [reference documentation](https://docs.wandb.com/library/reference/data_types)
        for all of the different supported types or check out our
        [guides to logging](https://docs.wandb.ai/guides/track/log) for examples,
        from 3D molecular structures and segmentation masks to PR curves and histograms.
        `wandb.Table`s can be used to logged structured data. See our
        [guide to logging tables](https://docs.wandb.ai/guides/data-vis/log-tables)
        for details.

        Logging nested metrics is encouraged and is supported in the W&B UI.
        If you log with a nested dictionary like `wandb.log({"train":
        {"acc": 0.9}, "val": {"acc": 0.8}})`, the metrics will be organized into
        `train` and `val` sections in the W&B UI.

        wandb keeps track of a global step, which by default increments with each
        call to `wandb.log`, so logging related metrics together is encouraged.
        If it's inconvenient to log related metrics together
        calling `wandb.log({"train-loss": 0.5, commit=False})` and then
        `wandb.log({"accuracy": 0.9})` is equivalent to calling
        `wandb.log({"train-loss": 0.5, "accuracy": 0.9})`.

        `wandb.log` is not intended to be called more than a few times per second.
        If you want to log more frequently than that it's better to aggregate
        the data on the client side or you may get degraded performance.

        Arguments:
            row: (dict, optional) A dict of serializable python objects i.e `str`,
                `ints`, `floats`, `Tensors`, `dicts`, or any of the `wandb.data_types`.
            commit: (boolean, optional) Save the metrics dict to the wandb server
                and increment the step.  If false `wandb.log` just updates the current
                metrics dict with the row argument and metrics won't be saved until
                `wandb.log` is called with `commit=True`.
            step: (integer, optional) The global step in processing. This persists
                any non-committed earlier steps but defaults to not committing the
                specified step.
            sync: (boolean, True) This argument is deprecated and currently doesn't
                change the behaviour of `wandb.log`.

        Examples:
            For more and more detailed examples, see
            [our guides to logging](https://docs.wandb.com/guides/track/log).

            ### Basic usage
            <!--yeadoc-test:init-and-log-basic-->
            ```python
            import wandb
            wandb.init()
            wandb.log({'accuracy': 0.9, 'epoch': 5})
            ```

            ### Incremental logging
            <!--yeadoc-test:init-and-log-incremental-->
            ```python
            import wandb
            wandb.init()
            wandb.log({'loss': 0.2}, commit=False)
            # Somewhere else when I'm ready to report this step:
            wandb.log({'accuracy': 0.8})
            ```

            ### Histogram
            <!--yeadoc-test:init-and-log-histogram-->
            ```python
            import numpy as np
            import wandb

            # sample gradients at random from normal distribution
            gradients = np.random.randn(100, 100)
            wandb.init()
            wandb.log({"gradients": wandb.Histogram(gradients)})
            ```

            ### Image from numpy
            <!--yeadoc-test:init-and-log-image-numpy-->
            ```python
            import numpy as np
            import wandb

            wandb.init()
            examples = []
            for i in range(3):
                pixels = np.random.randint(low=0, high=256, size=(100, 100, 3))
                image = wandb.Image(pixels, caption=f"random field {i}")
                examples.append(image)
            wandb.log({"examples": examples})
            ```

            ### Image from PIL
            <!--yeadoc-test:init-and-log-image-pillow-->
            ```python
            import numpy as np
            from PIL import Image as PILImage
            import wandb

            wandb.init()
            examples = []
            for i in range(3):
                pixels = np.random.randint(low=0, high=256, size=(100, 100, 3), dtype=np.uint8)
                pil_image = PILImage.fromarray(pixels, mode="RGB")
                image = wandb.Image(pil_image, caption=f"random field {i}")
                examples.append(image)
            wandb.log({"examples": examples})
            ```

            ### Video from numpy
            <!--yeadoc-test:init-and-log-video-numpy-->
            ```python
            import numpy as np
            import wandb

            wandb.init()
            # axes are (time, channel, height, width)
            frames = np.random.randint(low=0, high=256, size=(10, 3, 100, 100), dtype=np.uint8)
            wandb.log({"video": wandb.Video(frames, fps=4)})
            ```

            ### Matplotlib Plot
            <!--yeadoc-test:init-and-log-matplotlib-->
            ```python
            from matplotlib import pyplot as plt
            import numpy as np
            import wandb

            wandb.init()
            fig, ax = plt.subplots()
            x = np.linspace(0, 10)
            y = x * x
            ax.plot(x, y)  # plot y = x^2
            wandb.log({"chart": fig})
            ```

            ### PR Curve
            ```python
            wandb.log({'pr': wandb.plots.precision_recall(y_test, y_probas, labels)})
            ```

            ### 3D Object
            ```python
            wandb.log({"generated_samples":
            [wandb.Object3D(open("sample.obj")),
                wandb.Object3D(open("sample.gltf")),
                wandb.Object3D(open("sample.glb"))]})
            ```

        Raises:
            wandb.Error: if called before `wandb.init`
            ValueError: if invalid data is passed

        """
        if not self._settings._require_service:
            current_pid = os.getpid()
            if current_pid != self._init_pid:
                message = "log() ignored (called from pid={}, init called from pid={}). See: https://docs.wandb.ai/library/init#multiprocess".format(
                    current_pid, self._init_pid
                )
                if self._settings.strict:
                    wandb.termerror(message, repeat=False)
                    raise errors.LogMultiprocessError(
                        "log() does not support multiprocessing"
                    )
                wandb.termwarn(message, repeat=False)
                return

        if not isinstance(data, Mapping):
            raise ValueError("wandb.log must be passed a dictionary")

        if any(not isinstance(key, str) for key in data.keys()):
            raise ValueError("Key values passed to `wandb.log` must be strings.")

        if step is not None:
            # if step is passed in when tensorboard_sync is used we honor the step passed
            # to make decisions about how to close out the history record, but will strip
            # this history later on in publish_history()
            using_tensorboard = len(wandb.patched["tensorboard"]) > 0
            if using_tensorboard:
                wandb.termwarn(
                    "Step cannot be set when using syncing with tensorboard. Please log your step values as a metric such as 'global_step'",
                    repeat=False,
                )
            if self.history._step > step:
                wandb.termwarn(
                    (
                        "Step must only increase in log calls.  "
                        "Step {} < {}; dropping {}.".format(
                            step, self.history._step, data
                        )
                    )
                )
                return
            elif step > self.history._step:
                self.history._flush()
                self.history._step = step
        elif commit is None:
            commit = True
        if commit:
            self.history._row_add(data)
        else:
            self.history._row_update(data)

    def save(
        self,
        glob_str: Optional[str] = None,
        base_path: Optional[str] = None,
        policy: str = "live",
    ) -> Union[bool, List[str]]:
        """Ensure all files matching `glob_str` are synced to wandb with the policy specified.

        Arguments:
            glob_str: (string) a relative or absolute path to a unix glob or regular
                path.  If this isn't specified the method is a noop.
            base_path: (string) the base path to run the glob relative to
            policy: (string) on of `live`, `now`, or `end`
                - live: upload the file as it changes, overwriting the previous version
                - now: upload the file once now
                - end: only upload file when the run ends
        """
        if glob_str is None:
            # noop for historical reasons, run.save() may be called in legacy code
            deprecate.deprecate(
                field_name=deprecate.Deprecated.run__save_no_args,
                warning_message=(
                    "Calling wandb.run.save without any arguments is deprecated."
                    "Changes to attributes are automatically persisted."
                ),
            )
            return True
        if policy not in ("live", "end", "now"):
            raise ValueError(
                'Only "live" "end" and "now" policies are currently supported.'
            )
        if isinstance(glob_str, bytes):
            glob_str = glob_str.decode("utf-8")
        if not isinstance(glob_str, str):
            raise ValueError("Must call wandb.save(glob_str) with glob_str a str")

        if base_path is None:
            if os.path.isabs(glob_str):
                base_path = os.path.dirname(glob_str)
                wandb.termwarn(
                    (
                        "Saving files without folders. If you want to preserve "
                        "sub directories pass base_path to wandb.save, i.e. "
                        'wandb.save("/mnt/folder/file.h5", base_path="/mnt")'
                    )
                )
            else:
                base_path = "."
        wandb_glob_str = os.path.relpath(glob_str, base_path)
        if ".." + os.sep in wandb_glob_str:
            raise ValueError("globs can't walk above base_path")

        with telemetry.context(run=self) as tel:
            tel.feature.save = True

        if glob_str.startswith("gs://") or glob_str.startswith("s3://"):
            wandb.termlog(
                "%s is a cloud storage url, can't save file to wandb." % glob_str
            )
            return []
        files = glob.glob(os.path.join(self.dir, wandb_glob_str))
        warn = False
        if len(files) == 0 and "*" in wandb_glob_str:
            warn = True
        for path in glob.glob(glob_str):
            file_name = os.path.relpath(path, base_path)
            abs_path = os.path.abspath(path)
            wandb_path = os.path.join(self.dir, file_name)
            wandb.util.mkdir_exists_ok(os.path.dirname(wandb_path))
            # We overwrite symlinks because namespaces can change in Tensorboard
            if os.path.islink(wandb_path) and abs_path != os.readlink(wandb_path):
                os.remove(wandb_path)
                os.symlink(abs_path, wandb_path)
            elif not os.path.exists(wandb_path):
                os.symlink(abs_path, wandb_path)
            files.append(wandb_path)
        if warn:
            file_str = "%i file" % len(files)
            if len(files) > 1:
                file_str += "s"
            wandb.termwarn(
                (
                    "Symlinked %s into the W&B run directory, "
                    "call wandb.save again to sync new files."
                )
                % file_str
            )
        files_dict = dict(files=[(wandb_glob_str, policy)])
        if self._backend and self._backend.interface:
            self._backend.interface.publish_files(files_dict)
        return files

    def restore(
        self,
        name: str,
        run_path: Optional[str] = None,
        replace: bool = False,
        root: Optional[str] = None,
    ) -> Union[None, TextIO]:
        return restore(name, run_path or self.path, replace, root or self.dir)

    def finish(self, exit_code: int = None, quiet: Optional[bool] = None) -> None:
        """Marks a run as finished, and finishes uploading all data.

        This is used when creating multiple runs in the same process. We automatically
        call this method when your script exits or if you use the run context manager.

        Arguments:
            exit_code: Set to something other than 0 to mark a run as failed
            quiet: Set to true to minimize log output
        """
        if quiet is not None:
            self._quiet = quiet
        with telemetry.context(run=self) as tel:
            tel.feature.finish = True
        logger.info(f"finishing run {self.path}")
        # detach jupyter hooks / others that needs to happen before backend shutdown
        for hook in self._teardown_hooks:
            if hook.stage == TeardownStage.EARLY:
                hook.call()

        self._atexit_cleanup(exit_code=exit_code)
        if self._wl and len(self._wl._global_run_stack) > 0:
            self._wl._global_run_stack.pop()
        # detach logger / others meant to be run after we've shutdown the backend
        for hook in self._teardown_hooks:
            if hook.stage == TeardownStage.LATE:
                hook.call()
        self._teardown_hooks = []
        module.unset_globals()

        # inform manager this run is finished
        manager = self._wl and self._wl._get_manager()
        if manager:
            manager._inform_finish(run_id=self.id)

    def join(self, exit_code: int = None) -> None:
        """Deprecated alias for `finish()` - please use finish."""
        deprecate.deprecate(
            field_name=deprecate.Deprecated.run__join,
            warning_message=(
                "wandb.run.join() is deprecated, please use wandb.run.finish()."
            ),
        )
        self.finish(exit_code=exit_code)

    # TODO(jhr): annotate this
    def plot_table(self, vega_spec_name, data_table, fields, string_fields=None):  # type: ignore
        """Creates a custom plot on a table.

        Arguments:
            vega_spec_name: the name of the spec for the plot
            table_key: the key used to log the data table
            data_table: a wandb.Table object containing the data to
                be used on the visualization
            fields: a dict mapping from table keys to fields that the custom
                visualization needs
            string_fields: a dict that provides values for any string constants
                the custom visualization needs
        """
        visualization = create_custom_chart(
            vega_spec_name, data_table, fields, string_fields or {}
        )
        return visualization

    def _add_panel(
        self, visualize_key: str, panel_type: str, panel_config: dict
    ) -> None:
        config = {
            "panel_type": panel_type,
            "panel_config": panel_config,
        }
        self._config_callback(val=config, key=("_wandb", "visualize", visualize_key))

    def _redirect(
        self,
        stdout_slave_fd: Optional[int],
        stderr_slave_fd: Optional[int],
        console: SettingsConsole = None,
    ) -> None:
        if console is None:
            console = self._settings._console
        logger.info("redirect: %s", console)

        out_redir: redirect.RedirectBase
        err_redir: redirect.RedirectBase
        if console == SettingsConsole.REDIRECT:
            logger.info("Redirecting console.")
            out_redir = redirect.Redirect(
                src="stdout",
                cbs=[
                    lambda data: self._redirect_cb("stdout", data),  # type: ignore
                    self._output_writer.write,  # type: ignore
                ],
            )
            err_redir = redirect.Redirect(
                src="stderr",
                cbs=[
                    lambda data: self._redirect_cb("stderr", data),  # type: ignore
                    self._output_writer.write,  # type: ignore
                ],
            )
            if os.name == "nt":

                def wrap_fallback() -> None:
                    if self._out_redir:
                        self._out_redir.uninstall()
                    if self._err_redir:
                        self._err_redir.uninstall()
                    msg = (
                        "Tensorflow detected. Stream redirection is not supported "
                        "on Windows when tensorflow is imported. Falling back to "
                        "wrapping stdout/err."
                    )
                    wandb.termlog(msg)
                    self._redirect(None, None, console=SettingsConsole.WRAP)

                add_import_hook("tensorflow", wrap_fallback)
        elif console == SettingsConsole.WRAP:
            logger.info("Wrapping output streams.")
            out_redir = redirect.StreamWrapper(
                src="stdout",
                cbs=[
                    lambda data: self._redirect_cb("stdout", data),  # type: ignore
                    self._output_writer.write,  # type: ignore
                ],
            )
            err_redir = redirect.StreamWrapper(
                src="stderr",
                cbs=[
                    lambda data: self._redirect_cb("stderr", data),  # type: ignore
                    self._output_writer.write,  # type: ignore
                ],
            )
        elif console == SettingsConsole.OFF:
            return
        else:
            raise ValueError("unhandled console")
        try:
            out_redir.install()
            err_redir.install()
            self._out_redir = out_redir
            self._err_redir = err_redir
            logger.info("Redirects installed.")
        except Exception as e:
            print(e)
            logger.error("Failed to redirect.", exc_info=e)
        return

    def _restore(self) -> None:
        logger.info("restore")
        # TODO(jhr): drain and shutdown all threads
        if self._use_redirect:
            if self._out_redir:
                self._out_redir.uninstall()
            if self._err_redir:
                self._err_redir.uninstall()
            return

        if self.stdout_redirector:
            self.stdout_redirector.restore()
        if self.stderr_redirector:
            self.stderr_redirector.restore()
        if self._save_stdout:
            sys.stdout = self._save_stdout
        if self._save_stderr:
            sys.stderr = self._save_stderr
        logger.info("restore done")

    def _atexit_cleanup(self, exit_code: int = None) -> None:
        if self._backend is None:
            logger.warning("process exited without backend configured")
            return
        if self._atexit_cleanup_called:
            return
        self._atexit_cleanup_called = True

        exit_code = exit_code or self._hooks.exit_code if self._hooks else 0
        logger.info(f"got exitcode: {exit_code}")
        if exit_code == 0:
            # Cleanup our resume file on a clean exit
            if os.path.exists(self._settings.resume_fname):
                os.remove(self._settings.resume_fname)

        self._exit_code = exit_code
        try:
            self._on_finish()
        except KeyboardInterrupt as ki:
            if wandb.wandb_agent._is_running():
                raise ki
            wandb.termerror("Control-C detected -- Run data was not synced")
            if ipython._get_python_type() == "python":
                os._exit(-1)
        except Exception as e:
            self._console_stop()
            self._backend.cleanup()
            logger.error("Problem finishing run", exc_info=e)
            wandb.termerror("Problem finishing run")
            traceback.print_exception(*sys.exc_info())
            if ipython._get_python_type() == "python":
                os._exit(-1)
        else:
            self._on_final()

    def _console_start(self) -> None:
        logger.info("atexit reg")
        self._hooks = ExitHooks()
        self._hooks.hook()

        manager = self._wl and self._wl._get_manager()
        if not manager:
            # NB: manager will perform atexit hook like behavior for outstanding runs
            atexit.register(lambda: self._atexit_cleanup())

        if self._use_redirect:
            # setup fake callback
            self._redirect_cb = self._console_callback

        output_log_path = os.path.join(self.dir, filenames.OUTPUT_FNAME)
        self._output_writer = filesystem.CRDedupedFile(open(output_log_path, "wb"))
        self._redirect(self._stdout_slave_fd, self._stderr_slave_fd)

    def _console_stop(self) -> None:
        self._restore()
        if self._output_writer:
            self._output_writer.close()
            self._output_writer = None

    def _on_init(self) -> None:

        if self._backend and self._backend.interface:
            logger.info("communicating current version")
            self._check_version = self._backend.interface.communicate_check_version(
                current_version=wandb.__version__
            )
        logger.info(f"got version response {self._check_version}")

    def _on_start(self) -> None:

        self._header(
            self._check_version, settings=self._settings, printer=self._printer
        )

        if self._settings.save_code and self._settings.code_dir is not None:
            self.log_code(self._settings.code_dir)

        # TODO(wandb-service) RunStatusChecker not supported yet (WB-7352)
        if self._backend and self._backend.interface and not self._settings._offline:
            self._run_status_checker = RunStatusChecker(self._backend.interface)
        self._console_start()

    def _on_finish(self) -> None:
        trigger.call("on_finished")

        # populate final import telemetry
        with telemetry.context(run=self) as tel:
            self._telemetry_imports(tel.imports_finish)

        if self._run_status_checker:
            self._run_status_checker.stop()

        # make sure all uncommitted history is flushed
        self.history._flush()

        self._console_stop()  # TODO: there's a race here with jupyter console logging

        if self._backend and self._backend.interface:
            # telemetry could have changed, publish final data
            self._backend.interface._publish_telemetry(self._telemetry_obj)

            # TODO: we need to handle catastrophic failure better
            # some tests were timing out on sending exit for reasons not clear to me
            self._backend.interface.publish_exit(self._exit_code)

        print("")
        self._footer_exit_status_info(
            self._exit_code, settings=self._settings, printer=self._printer
        )

        while not (self._poll_exit_response and self._poll_exit_response.done):
            if self._backend and self._backend.interface:
                self._poll_exit_response = (
                    self._backend.interface.communicate_poll_exit()
                )
                logger.info(f"got exit ret: {self._poll_exit_response}")
                self._footer_file_pusher_status_info(
                    self._poll_exit_response, printer=self._printer,
                )
            time.sleep(0.1)

        if self._backend and self._backend.interface:
            self._sampled_history = (
                self._backend.interface.communicate_sampled_history()
            )
            self._final_summary = self._backend.interface.communicate_get_summary()

        if self._backend:
            self._backend.cleanup()

        if self._run_status_checker:
            self._run_status_checker.join()

    def _on_final(self) -> None:
        self._footer(
            self._sampled_history,
            self._final_summary,
            self._poll_exit_response,
            self._check_version,
            self._reporter,
            self._quiet,
            settings=self._settings,
            printer=self._printer,
        )

    def _save_job_spec(self) -> None:
        envdict = dict(python="python3.6", requirements=[],)
        varsdict = {"WANDB_DISABLE_CODE": "True"}
        source = dict(
            git="git@github.com:wandb/examples.git", branch="master", commit="bbd8d23",
        )
        execdict = dict(
            program="train.py",
            directory="keras-cnn-fashion",
            envvars=varsdict,
            args=[],
        )
        configdict = (dict(self._config),)
        artifactsdict = dict(dataset="v1",)
        inputdict = dict(config=configdict, artifacts=artifactsdict,)
        job_spec = {
            "kind": "WandbJob",
            "version": "v0",
            "environment": envdict,
            "source": source,
            "exec": execdict,
            "input": inputdict,
        }

        s = json.dumps(job_spec, indent=4)
        spec_filename = filenames.JOBSPEC_FNAME
        with open(spec_filename, "w") as f:
            print(s, file=f)
        self.save(spec_filename)

    def define_metric(
        self,
        name: str,
        step_metric: Union[str, wandb_metric.Metric, None] = None,
        step_sync: bool = None,
        hidden: bool = None,
        summary: str = None,
        goal: str = None,
        overwrite: bool = None,
        **kwargs: Any,
    ) -> wandb_metric.Metric:
        """Define metric properties which will later be logged with `wandb.log()`.

        Arguments:
            name: Name of the metric.
            step_metric: Independent variable associated with the metric.
            step_sync: Automatically add `step_metric` to history if needed.
                Defaults to True if step_metric is specified.
            hidden: Hide this metric from automatic plots.
            summary: Specify aggregate metrics added to summary.
                Supported aggregations: "min,max,mean,best,last,none"
                Default aggregation is `copy`
                Aggregation `best` defaults to `goal`==`minimize`
            goal: Specify direction for optimizing the metric.
                Supported directions: "minimize,maximize"

        Returns:
            A metric object is returned that can be further specified.

        """
        if not name:
            raise wandb.Error("define_metric() requires non-empty name argument")
        for k in kwargs:
            wandb.termwarn("Unhandled define_metric() arg: {}".format(k))
        if isinstance(step_metric, wandb_metric.Metric):
            step_metric = step_metric.name
        for arg_name, arg_val, exp_type in (
            ("name", name, str),
            ("step_metric", step_metric, str),
            ("step_sync", step_sync, bool),
            ("hidden", hidden, bool),
            ("summary", summary, str),
            ("goal", goal, str),
            ("overwrite", overwrite, bool),
        ):
            # NOTE: type checking is broken for isinstance and str
            if arg_val is not None and not isinstance(arg_val, exp_type):
                arg_type = type(arg_val).__name__
                raise wandb.Error(
                    "Unhandled define_metric() arg: {} type: {}".format(
                        arg_name, arg_type
                    )
                )
        stripped = name[:-1] if name.endswith("*") else name
        if "*" in stripped:
            raise wandb.Error(
                "Unhandled define_metric() arg: name (glob suffixes only): {}".format(
                    name
                )
            )
        summary_ops: Optional[Sequence[str]] = None
        if summary:
            summary_items = [s.lower() for s in summary.split(",")]
            summary_ops = []
            valid = {"min", "max", "mean", "best", "last", "copy", "none"}
            for i in summary_items:
                if i not in valid:
                    raise wandb.Error(
                        "Unhandled define_metric() arg: summary op: {}".format(i)
                    )
                summary_ops.append(i)
        goal_cleaned: Optional[str] = None
        if goal is not None:
            goal_cleaned = goal[:3].lower()
            valid_goal = {"min", "max"}
            if goal_cleaned not in valid_goal:
                raise wandb.Error(
                    "Unhandled define_metric() arg: goal: {}".format(goal)
                )
        m = wandb_metric.Metric(
            name=name,
            step_metric=step_metric,
            step_sync=step_sync,
            summary=summary_ops,
            hidden=hidden,
            goal=goal_cleaned,
            overwrite=overwrite,
        )
        m._set_callback(self._metric_callback)
        m._commit()
        with telemetry.context(run=self) as tel:
            tel.feature.metric = True
        return m

    # TODO(jhr): annotate this
    def watch(self, models, criterion=None, log="gradients", log_freq=100, idx=None, log_graph=False) -> None:  # type: ignore
        wandb.watch(models, criterion, log, log_freq, idx, log_graph)

    # TODO(jhr): annotate this
    def unwatch(self, models=None) -> None:  # type: ignore
        wandb.unwatch(models=models)

    def _swap_artifact_name(self, artifact_name: str, use_as: Optional[str]) -> str:
        artifact_key_string = use_as or artifact_name
        replacement_artifact_info = self._launch_artifact_mapping.get(
            artifact_key_string
        )
        if replacement_artifact_info is not None:
            new_name = replacement_artifact_info.get("name")
            entity = replacement_artifact_info.get("entity")
            project = replacement_artifact_info.get("project")
            if new_name is None or entity is None or project is None:
                raise ValueError(
                    "Misconfigured artifact in launch config. Must include name, project and entity keys."
                )
            return f"{entity}/{project}/{new_name}"
        elif replacement_artifact_info is None and use_as is None:
            wandb.termwarn(
                f"Could not find {artifact_name} in launch artifact mapping. Searching for unique artifacts with sequence name: {artifact_name}"
            )
            sequence_name = artifact_name.split(":")[0].split("/")[-1]
            unique_artifact_replacement_info = self._unique_launch_artifact_sequence_names.get(
                sequence_name
            )
            if unique_artifact_replacement_info is not None:
                new_name = unique_artifact_replacement_info.get("name")
                entity = unique_artifact_replacement_info.get("entity")
                project = unique_artifact_replacement_info.get("project")
                if new_name is None or entity is None or project is None:
                    raise ValueError(
                        "Misconfigured artifact in launch config. Must include name, project and entity keys."
                    )
                return f"{entity}/{project}/{new_name}"

        else:
            wandb.termwarn(
                f"Could not find swappable artifact at key: {use_as}. Using {artifact_name}"
            )
            return artifact_name

        wandb.termwarn(
            f"Could not find {artifact_key_string} in launch artifact mapping. Using {artifact_name}"
        )
        return artifact_name

    def _detach(self) -> None:
        pass

    # TODO(jhr): annotate this
    def use_artifact(self, artifact_or_name, type=None, aliases=None, use_as=None):  # type: ignore
        """Declare an artifact as an input to a run.

        Call `download` or `file` on the returned object to get the contents locally.

        Arguments:
            artifact_or_name: (str or Artifact) An artifact name.
                May be prefixed with entity/project/. Valid names
                can be in the following forms:
                    - name:version
                    - name:alias
                    - digest
                You can also pass an Artifact object created by calling `wandb.Artifact`
            type: (str, optional) The type of artifact to use.
            aliases: (list, optional) Aliases to apply to this artifact
            use_as: (string, optional) Optional string indicating what purpose the artifact was used with. Will be shown in UI.

        Returns:
            An `Artifact` object.
        """
        if self.offline:
            raise TypeError("Cannot use artifact when in offline mode.")
        if use_as:
            if use_as in self._used_artifact_slots:
                raise ValueError(
                    "Cannot call use_artifact with the same use_as argument more than once"
                )
            elif ":" in use_as or "/" in use_as:
                raise ValueError("use_as cannot contain special characters ':' or '/'")
            self._used_artifact_slots.append(use_as)
        r = self._run_obj
        api = internal.Api(default_settings={"entity": r.entity, "project": r.project})
        api.set_current_run_id(self.id)

        if isinstance(artifact_or_name, str):
            if self._launch_artifact_mapping:
                name = self._swap_artifact_name(artifact_or_name, use_as)
            else:
                name = artifact_or_name
            public_api = self._public_api()
            artifact = public_api.artifact(type=type, name=name)
            if type is not None and type != artifact.type:
                raise ValueError(
                    "Supplied type {} does not match type {} of artifact {}".format(
                        type, artifact.type, artifact.name
                    )
                )
            artifact._use_as = use_as or artifact_or_name
            api.use_artifact(
                artifact.id, use_as=use_as or artifact_or_name,
            )
            return artifact
        else:
            artifact = artifact_or_name
            if aliases is None:
                aliases = []
            elif isinstance(aliases, str):
                aliases = [aliases]
            if isinstance(artifact_or_name, wandb.Artifact):
                if use_as is not None:
                    wandb.termwarn(
                        "Indicating use_as is not supported when using an artifact with an instance of wandb.Artifact"
                    )
                self._log_artifact(
                    artifact,
                    aliases=aliases,
                    is_user_created=True,
                    use_after_commit=True,
                )
                return artifact
            elif isinstance(artifact, public.Artifact):
                if self._launch_artifact_mapping:
                    wandb.termwarn(
                        f"Swapping artifacts does not support swapping artifacts used as an instance of `public.Artifact`. Using {artifact.name}"
                    )
                api.use_artifact(
                    artifact.id, use_as=use_as or artifact._use_as or artifact.name
                )
                return artifact
            else:
                raise ValueError(
                    'You must pass an artifact name (e.g. "pedestrian-dataset:v1"), an instance of wandb.Artifact, or wandb.Api().artifact() to use_artifact'  # noqa: E501
                )

    def log_artifact(
        self,
        artifact_or_path: Union[wandb_artifacts.Artifact, str],
        name: Optional[str] = None,
        type: Optional[str] = None,
        aliases: Optional[List[str]] = None,
    ) -> wandb_artifacts.Artifact:
        """Declare an artifact as an output of a run.

        Arguments:
            artifact_or_path: (str or Artifact) A path to the contents of this artifact,
                can be in the following forms:
                    - `/local/directory`
                    - `/local/directory/file.txt`
                    - `s3://bucket/path`
                You can also pass an Artifact object created by calling
                `wandb.Artifact`.
            name: (str, optional) An artifact name. May be prefixed with entity/project.
                Valid names can be in the following forms:
                    - name:version
                    - name:alias
                    - digest
                This will default to the basename of the path prepended with the current
                run id  if not specified.
            type: (str) The type of artifact to log, examples include `dataset`, `model`
            aliases: (list, optional) Aliases to apply to this artifact,
                defaults to `["latest"]`

        Returns:
            An `Artifact` object.
        """
        return self._log_artifact(
            artifact_or_path, name=name, type=type, aliases=aliases
        )

    def upsert_artifact(
        self,
        artifact_or_path: Union[wandb_artifacts.Artifact, str],
        name: Optional[str] = None,
        type: Optional[str] = None,
        aliases: Optional[List[str]] = None,
        distributed_id: Optional[str] = None,
    ) -> wandb_artifacts.Artifact:
        """Declare (or append to) a non-finalized artifact as output of a run.

        Note that you must call run.finish_artifact() to finalize the artifact.
        This is useful when distributed jobs need to all contribute to the same artifact.

        Arguments:
            artifact_or_path: (str or Artifact) A path to the contents of this artifact,
                can be in the following forms:
                    - `/local/directory`
                    - `/local/directory/file.txt`
                    - `s3://bucket/path`
                You can also pass an Artifact object created by calling
                `wandb.Artifact`.
            name: (str, optional) An artifact name. May be prefixed with entity/project.
                Valid names can be in the following forms:
                    - name:version
                    - name:alias
                    - digest
                This will default to the basename of the path prepended with the current
                run id  if not specified.
            type: (str) The type of artifact to log, examples include `dataset`, `model`
            aliases: (list, optional) Aliases to apply to this artifact,
                defaults to `["latest"]`
            distributed_id: (string, optional) Unique string that all distributed jobs share. If None,
                defaults to the run's group name.

        Returns:
            An `Artifact` object.
        """
        if self.group == "" and distributed_id is None:
            raise TypeError(
                "Cannot upsert artifact unless run is in a group or distributed_id is provided"
            )
        if distributed_id is None:
            distributed_id = self.group
        return self._log_artifact(
            artifact_or_path,
            name=name,
            type=type,
            aliases=aliases,
            distributed_id=distributed_id,
            finalize=False,
        )

    def finish_artifact(
        self,
        artifact_or_path: Union[wandb_artifacts.Artifact, str],
        name: Optional[str] = None,
        type: Optional[str] = None,
        aliases: Optional[List[str]] = None,
        distributed_id: Optional[str] = None,
    ) -> wandb_artifacts.Artifact:
        """Finishes a non-finalized artifact as output of a run.

        Subsequent "upserts" with the same distributed ID will result in a new version.

        Arguments:
            artifact_or_path: (str or Artifact) A path to the contents of this artifact,
                can be in the following forms:
                    - `/local/directory`
                    - `/local/directory/file.txt`
                    - `s3://bucket/path`
                You can also pass an Artifact object created by calling
                `wandb.Artifact`.
            name: (str, optional) An artifact name. May be prefixed with entity/project.
                Valid names can be in the following forms:
                    - name:version
                    - name:alias
                    - digest
                This will default to the basename of the path prepended with the current
                run id  if not specified.
            type: (str) The type of artifact to log, examples include `dataset`, `model`
            aliases: (list, optional) Aliases to apply to this artifact,
                defaults to `["latest"]`
            distributed_id: (string, optional) Unique string that all distributed jobs share. If None,
                defaults to the run's group name.

        Returns:
            An `Artifact` object.
        """
        if self.group == "" and distributed_id is None:
            raise TypeError(
                "Cannot finish artifact unless run is in a group or distributed_id is provided"
            )
        if distributed_id is None:
            distributed_id = self.group

        return self._log_artifact(
            artifact_or_path,
            name,
            type,
            aliases,
            distributed_id=distributed_id,
            finalize=True,
        )

    def _log_artifact(
        self,
        artifact_or_path: Union[wandb_artifacts.Artifact, str],
        name: Optional[str] = None,
        type: Optional[str] = None,
        aliases: Optional[List[str]] = None,
        distributed_id: Optional[str] = None,
        finalize: bool = True,
        is_user_created: bool = False,
        use_after_commit: bool = False,
    ) -> wandb_artifacts.Artifact:
        api = internal.Api()
        if api.settings().get("anonymous") == "true":
            wandb.termwarn(
                "Artifacts logged anonymously cannot be claimed and expire after 7 days."
            )
        if not finalize and distributed_id is None:
            raise TypeError("Must provide distributed_id if artifact is not finalize")
        if aliases is not None:
            if any(invalid in alias for alias in aliases for invalid in ["/", ":"]):
                raise ValueError(
                    "Aliases must not contain any of the following characters: /, :"
                )
        artifact, aliases = self._prepare_artifact(
            artifact_or_path, name, type, aliases
        )
        artifact.distributed_id = distributed_id
        self._assert_can_log_artifact(artifact)
        if self._backend and self._backend.interface:
            if not self._settings._offline:
                future = self._backend.interface.communicate_artifact(
                    self,
                    artifact,
                    aliases,
                    finalize=finalize,
                    is_user_created=is_user_created,
                    use_after_commit=use_after_commit,
                )
                artifact._logged_artifact = _LazyArtifact(self._public_api(), future)
            else:
                self._backend.interface.publish_artifact(
                    self,
                    artifact,
                    aliases,
                    finalize=finalize,
                    is_user_created=is_user_created,
                    use_after_commit=use_after_commit,
                )
        elif self._internal_run_interface:
            self._internal_run_interface.publish_artifact(
                self,
                artifact,
                aliases,
                finalize=finalize,
                is_user_created=is_user_created,
                use_after_commit=use_after_commit,
            )
        return artifact

    def _public_api(self) -> PublicApi:
        overrides = {"run": self.id}
        run_obj = self._run_obj
        if run_obj is not None:
            overrides["entity"] = run_obj.entity
            overrides["project"] = run_obj.project
        return public.Api(overrides)

    # TODO(jhr): annotate this
    def _assert_can_log_artifact(self, artifact) -> None:  # type: ignore
        if not self._settings._offline:
            try:
                public_api = self._public_api()
                expected_type = public.Artifact.expected_type(
                    public_api.client,
                    artifact.name,
                    public_api.settings["entity"],
                    public_api.settings["project"],
                )
            except requests.exceptions.RequestException:
                # Just return early if there is a network error. This is
                # ok, as this function is intended to help catch an invalid
                # type early, but not a hard requirement for valid operation.
                return
            if expected_type is not None and artifact.type != expected_type:
                raise ValueError(
                    "Expected artifact type {}, got {}".format(
                        expected_type, artifact.type
                    )
                )

    def _prepare_artifact(
        self,
        artifact_or_path: Union[wandb_artifacts.Artifact, str],
        name: Optional[str] = None,
        type: Optional[str] = None,
        aliases: Optional[List[str]] = None,
    ) -> Tuple[wandb_artifacts.Artifact, List[str]]:
        aliases = aliases or ["latest"]
        if isinstance(artifact_or_path, str):
            if name is None:
                name = "run-%s-%s" % (self.id, os.path.basename(artifact_or_path))
            artifact = wandb.Artifact(name, type)
            if os.path.isfile(artifact_or_path):
                artifact.add_file(artifact_or_path)
            elif os.path.isdir(artifact_or_path):
                artifact.add_dir(artifact_or_path)
            elif "://" in artifact_or_path:
                artifact.add_reference(artifact_or_path)
            else:
                raise ValueError(
                    "path must be a file, directory or external"
                    "reference like s3://bucket/path"
                )
        else:
            artifact = artifact_or_path
        if not isinstance(artifact, wandb.Artifact):
            raise ValueError(
                "You must pass an instance of wandb.Artifact or a "
                "valid file path to log_artifact"
            )
        if isinstance(aliases, str):
            aliases = [aliases]
        artifact.finalize()
        return artifact, aliases

    def alert(
        self,
        title: str,
        text: str,
        level: Union[str, "AlertLevel"] = None,
        wait_duration: Union[int, float, timedelta, None] = None,
    ) -> None:
        """Launch an alert with the given title and text.

        Arguments:
            title: (str) The title of the alert, must be less than 64 characters long.
            text: (str) The text body of the alert.
            level: (str or wandb.AlertLevel, optional) The alert level to use, either: `INFO`, `WARN`, or `ERROR`.
            wait_duration: (int, float, or timedelta, optional) The time to wait (in seconds) before sending another
                alert with this title.
        """
        level = level or wandb.AlertLevel.INFO
        level_str: str = level.value if isinstance(level, wandb.AlertLevel) else level
        if level_str not in {lev.value for lev in wandb.AlertLevel}:
            raise ValueError("level must be one of 'INFO', 'WARN', or 'ERROR'")

        wait_duration = wait_duration or timedelta(minutes=1)
        if isinstance(wait_duration, int) or isinstance(wait_duration, float):
            wait_duration = timedelta(seconds=wait_duration)
        elif not callable(getattr(wait_duration, "total_seconds", None)):
            raise ValueError(
                "wait_duration must be an int, float, or datetime.timedelta"
            )
        wait_duration = int(wait_duration.total_seconds() * 1000)

        if self._backend and self._backend.interface:
            self._backend.interface.publish_alert(title, text, level_str, wait_duration)

    def __enter__(self) -> "Run":
        return self

    def __exit__(
        self,
        exc_type: Type[BaseException],
        exc_val: BaseException,
        exc_tb: TracebackType,
    ) -> bool:
        exit_code = 0 if exc_type is None else 1
        self.finish(exit_code)
        return exc_type is None

    def mark_preempting(self) -> None:
        """Marks this run as preempting.

        Also tells the internal process to immediately report this to server.
        """
        if self._backend and self._backend.interface:
            self._backend.interface.publish_preempting()

    # ------------------------------------------------------------------------------
    # HEADER
    # ------------------------------------------------------------------------------
    # Note: All the header methods are static methods since we want to share the printing logic
    # with the service execution path that doesn't have acess to the run instance
    @staticmethod
    def _header(
        check_version: Optional["CheckVersionResponse"] = None,
        *,
        settings: "Settings",
        printer: Union["PrinterTerm", "PrinterJupyter"],
    ) -> None:
        # printer = printer or get_printer(settings._jupyter)
        Run._header_version_check_info(
            check_version, settings=settings, printer=printer
        )
        Run._header_wandb_version_info(settings=settings, printer=printer)
        Run._header_sync_info(settings=settings, printer=printer)
        Run._header_run_info(settings=settings, printer=printer)

    @staticmethod
    def _header_version_check_info(
        check_version: Optional["CheckVersionResponse"] = None,
        *,
        settings: "Settings",
        printer: Union["PrinterTerm", "PrinterJupyter"],
    ) -> None:

        if not check_version or settings._offline:
            return

        # printer = printer or get_printer(settings._jupyter)
        if check_version.delete_message:
            printer.display(check_version.delete_message, status="error")
        elif check_version.yank_message:
            printer.display(check_version.yank_message, status="warn")

        printer.display(
            check_version.upgrade_message, off=not check_version.upgrade_message
        )

    @staticmethod
    def _header_wandb_version_info(
        *, settings: "Settings", printer: Union["PrinterTerm", "PrinterJupyter"],
    ) -> None:
        if settings.quiet or settings.silent:
            return

        # printer = printer or get_printer(settings._jupyter)
        printer.display(f"Tracking run with wandb version {wandb.__version__}")

    @staticmethod
    def _header_sync_info(
        *, settings: "Settings", printer: Union["PrinterTerm", "PrinterJupyter"],
    ) -> None:

        # printer = printer or get_printer(settings._jupyter)
        if settings._offline:
            printer.display(
                [
                    f"W&B syncing is set to {printer.code('`offline`')} in this directory.  ",
                    f"Run {printer.code('`wandb online`')} or set {printer.code('WANDB_MODE=online')} to enable cloud syncing.",
                ]
            )
        else:
            info = [f"Run data is saved locally in {printer.files(settings.sync_dir)}"]
            if not printer._html:
                info.append(
                    f"Run {printer.code('`wandb offline`')} to turn off syncing."
                )
            printer.display(info, off=settings.quiet or settings.silent)

    @staticmethod
    def _header_run_info(
        *, settings: "Settings", printer: Union["PrinterTerm", "PrinterJupyter"],
    ) -> None:

        if settings._offline or settings.silent:
            return

        run_url = settings.run_url
        project_url = settings.project_url
        sweep_url = settings.sweep_url

        run_state_str = "Resuming run" if settings.resumed else "Syncing run"
        run_name = settings.run_name

        # printer = printer or get_printer(settings._jupyter)
        if printer._html:
            if not wandb.jupyter.maybe_display():

                run_line = f"<strong>{printer.link(run_url, run_name)}</strong>"
                project_line, sweep_line = "", ""

                # TODO(settings): make settings the source of truth
                if not wandb.jupyter.quiet():

                    doc_html = printer.link("https://wandb.me/run", "docs")

                    project_html = printer.link(project_url, "Weights & Biases")
                    project_line = f"to {project_html} ({doc_html})"

                    if sweep_url:
                        sweep_line = (
                            f"Sweep page:  {printer.link(sweep_url, sweep_url)}"
                        )

                printer.display(
                    [f"{run_state_str} {run_line} {project_line}", sweep_line]
                )

        else:
            printer.display(f"{run_state_str} {printer.name(run_name)}")
            if not settings.quiet:
                printer.display(
                    f'{printer.emoji("star")} View project at {printer.link(project_url)}'
                )
                if sweep_url:
                    printer.display(
                        f'{printer.emoji("broom")} View sweep at {printer.link(sweep_url)}'
                    )
            printer.display(
                f'{printer.emoji("rocket")} View run at {printer.link(run_url)}'
            )

            # TODO(settings) use `wandb_settings` (if self.settings.anonymous == "true":)
            if Api().api.settings().get("anonymous") == "true":
                printer.display(
                    "Do NOT share these links with anyone. They can be used to claim your runs.",
                    status="warn",
                )

    # ------------------------------------------------------------------------------
    # FOOTER
    # ------------------------------------------------------------------------------
    # Note: All the footer methods are static methods since we want to share the printing logic
    # with the service execution path that doesn't have acess to the run instance
    @staticmethod
    def _footer(
        sampled_history: Optional["SampledHistoryResponse"] = None,
        final_summary: Optional["GetSummaryResponse"] = None,
        poll_exit_response: Optional[PollExitResponse] = None,
        check_version: Optional["CheckVersionResponse"] = None,
        reporter: Optional[Reporter] = None,
        quiet: Optional[bool] = None,
        *,
        settings: "Settings",
        printer: Union["PrinterTerm", "PrinterJupyter"],
    ) -> None:
        Run._footer_history_summary_info(
            history=sampled_history,
            summary=final_summary,
            quiet=quiet,
            settings=settings,
            printer=printer,
        )

        Run._footer_sync_info(
            pool_exit_response=poll_exit_response,
            quiet=quiet,
            settings=settings,
            printer=printer,
        )
        Run._footer_log_dir_info(quiet=quiet, settings=settings, printer=printer)
        Run._footer_version_check_info(
            check_version=check_version, quiet=quiet, settings=settings, printer=printer
        )
        Run._footer_local_warn(
            poll_exit_response=poll_exit_response,
            quiet=quiet,
            settings=settings,
            printer=printer,
        )
        Run._footer_reporter_warn_err(
            reporter=reporter, quiet=quiet, settings=settings, printer=printer
        )

    @staticmethod
    def _footer_exit_status_info(
        exit_code: Optional[int],
        *,
        settings: "Settings",
        printer: Union["PrinterTerm", "PrinterJupyter"],
    ) -> None:

        if settings.silent:
            return

        status = "(success)." if not exit_code else f"(failed {exit_code})."
        info = [
            f"Waiting for W&B process to finish... {printer.status(status, bool(exit_code))}"
        ]

        if not settings._offline and exit_code:
            info.append(f"Press {printer.abort} to abort syncing.")

        printer.display(f'{" ".join(info)}')

    # fixme: Temporary hack until we move to rich which allows multiple spinners
    @staticmethod
    def _footer_file_pusher_status_info(
        poll_exit_responses: Optional[
            Union[PollExitResponse, Dict[str, Optional[PollExitResponse]]]
        ] = None,
        *,
        printer: Union["PrinterTerm", "PrinterJupyter"],
    ) -> None:
        if not poll_exit_responses:
            return
        if isinstance(poll_exit_responses, PollExitResponse):
            Run._footer_single_run_file_pusher_status_info(
                poll_exit_responses, printer=printer
            )
        elif isinstance(poll_exit_responses, dict):
            poll_exit_responses_list = [
                response for response in poll_exit_responses.values()
            ]
            assert all(
                isinstance(response, (PollExitResponse, None))  # type: ignore
                for response in poll_exit_responses_list
            )
            if len(poll_exit_responses_list) == 0:
                return
            elif len(poll_exit_responses_list) == 1:
                Run._footer_single_run_file_pusher_status_info(
                    poll_exit_responses_list[0], printer=printer
                )
            else:
                Run._footer_multiple_runs_file_pusher_status_info(
                    poll_exit_responses_list, printer=printer
                )
        else:
            raise ValueError(
                f"got the type `{type(poll_exit_responses)}` for `poll_exit_responses`. expected either None, PollExitResponse or a Dict[str, Union[PollExitResponse, None]]"
            )

    @staticmethod
    def _footer_single_run_file_pusher_status_info(
        pool_exit_response: Optional[PollExitResponse] = None,
        *,
        printer: Union["PrinterTerm", "PrinterJupyter"],
    ) -> None:
        # todo: is this same as settings._offline?
        if not pool_exit_response:
            return

        progress = pool_exit_response.pusher_stats
        done = pool_exit_response.done

        megabyte = wandb.util.POW_2_BYTES[2][1]
        line = f"{progress.uploaded_bytes/megabyte :.2f} MB of {progress.total_bytes/megabyte:.2f} MB uploaded ({progress.deduped_bytes/megabyte:.2f} MB deduped)\r"

        percent_done = (
            1.0
            if progress.total_bytes == 0
            else progress.uploaded_bytes / progress.total_bytes
        )

        printer.progress_update(line, percent_done)
        if done:
            printer.progress_close()

            dedupe_fraction = (
                progress.deduped_bytes / float(progress.total_bytes)
                if progress.total_bytes > 0
                else 0
            )
            if dedupe_fraction > 0.01:
                printer.display(
                    f"W&B sync reduced upload amount by {dedupe_fraction * 100:.1f}%             "
                )

    @staticmethod
    def _footer_multiple_runs_file_pusher_status_info(
        poll_exit_responses: List[Optional[PollExitResponse]],
        *,
        printer: Union["PrinterTerm", "PrinterJupyter"],
    ) -> None:

        # todo: is this same as settings._offline?
        if not all(poll_exit_responses):
            return

        megabyte = wandb.util.POW_2_BYTES[2][1]
        total_files = sum(
            [
                sum(
                    [
                        response.file_counts.wandb_count,
                        response.file_counts.media_count,
                        response.file_counts.artifact_count,
                        response.file_counts.other_count,
                    ]
                )
                for response in poll_exit_responses
                if response and response.file_counts
            ]
        )
        uploaded = sum(
            [
                response.pusher_stats.uploaded_bytes
                for response in poll_exit_responses
                if response and response.pusher_stats
            ]
        )
        total = sum(
            [
                response.pusher_stats.total_bytes
                for response in poll_exit_responses
                if response and response.pusher_stats
            ]
        )

        line = f"Processing {len(poll_exit_responses)} runs with {total_files} files ({uploaded/megabyte :.2f} MB/{total/megabyte :.2f} MB)\r"
        # line = "{}{:<{max_len}}\r".format(line, " ", max_len=(80 - len(line)))
        printer.progress_update(line)  # type: ignore [call-arg]

        done = all(
            [
                poll_exit_response.done
                for poll_exit_response in poll_exit_responses
                if poll_exit_response
            ]
        )
        if done:
            printer.progress_close()

    @staticmethod
    def _footer_sync_info(
        pool_exit_response: Optional[PollExitResponse] = None,
        quiet: Optional[bool] = None,
        *,
        settings: "Settings",
        printer: Union["PrinterTerm", "PrinterJupyter"],
    ) -> None:

        if settings.silent:
            return

        # printer = printer or get_printer(settings._jupyter)

        if settings._offline:
            printer.display(
                [
                    "You can sync this run to the cloud by running:",
                    printer.code(f"wandb sync {settings.sync_dir}"),
                ],
                off=(quiet or settings.quiet),
            )
        else:
            info = [
                f"Synced {printer.name(settings.run_name)}: {printer.link(settings.run_url)}"
            ]
            if pool_exit_response and pool_exit_response.file_counts:

                logger.info("logging synced files")
                file_counts = pool_exit_response.file_counts
                info.append(
                    f"Synced {file_counts.wandb_count} W&B file(s), {file_counts.media_count} media file(s), {file_counts.artifact_count} artifact file(s) and {file_counts.other_count} other file(s)",
                )
            printer.display(info)

    @staticmethod
    def _footer_log_dir_info(
        quiet: Optional[bool] = None,
        *,
        settings: "Settings",
        printer: Union["PrinterTerm", "PrinterJupyter"],
    ) -> None:

        if (quiet or settings.quiet) or settings.silent:
            return

        log_dir = settings.log_user or settings.log_internal
        if log_dir:
            # printer = printer or get_printer(settings._jupyter)
            log_dir = os.path.dirname(log_dir.replace(os.getcwd(), "."))
            printer.display(f"Find logs at: {printer.files(log_dir)}",)

    @staticmethod
    def _footer_history_summary_info(
        history: Optional["SampledHistoryResponse"] = None,
        summary: Optional["GetSummaryResponse"] = None,
        quiet: Optional[bool] = None,
        *,
        settings: "Settings",
        printer: Union["PrinterTerm", "PrinterJupyter"],
    ) -> None:

        if (quiet or settings.quiet) or settings.silent:
            return

        # printer = printer or get_printer(settings._jupyter)
        panel = []

        # Render history if available
        if history:
            logger.info("rendering history")

            sampled_history = {
                item.key: wandb.util.downsample(
                    item.values_float or item.values_int, 40
                )
                for item in history.item
                if not item.key.startswith("_")
            }

            history_rows = []
            for key, values in sorted(sampled_history.items()):
                if any((not isinstance(value, numbers.Number) for value in values)):
                    continue
                sparkline = printer.sparklines(values)
                if sparkline:
                    history_rows.append([key, sparkline])
            if history_rows:
                history_grid = printer.grid(history_rows, "Run history:",)
                panel.append(history_grid)

        # Render summary if available
        if summary:
            final_summary = {
                item.key: json.loads(item.value_json)
                for item in summary.item
                if not item.key.startswith("_")
            }

            logger.info("rendering summary")
            summary_rows = []
            for key, value in sorted(final_summary.items()):
                # arrays etc. might be too large. for now we just don't print them
                if isinstance(value, str):
                    value = value[:20] + "..." * (len(value) >= 20)
                    summary_rows.append([key, value])
                elif isinstance(value, numbers.Number):
                    value = round(value, 5) if isinstance(value, float) else value
                    summary_rows.append([key, str(value)])
                else:
                    continue

            if summary_rows:
                summary_grid = printer.grid(summary_rows, "Run summary:",)
                panel.append(summary_grid)

        if panel:
            printer.display(printer.panel(panel))

    @staticmethod
    def _footer_local_warn(
        poll_exit_response: Optional[PollExitResponse] = None,
        quiet: Optional[bool] = None,
        *,
        settings: "Settings",
        printer: Union["PrinterTerm", "PrinterJupyter"],
    ) -> None:

        if (quiet or settings.quiet) or settings.silent:
            return

        if settings._offline:
            return

        if not poll_exit_response or not poll_exit_response.local_info:
            return

        if settings.is_local:
            local_info = poll_exit_response.local_info
            latest_version, out_of_date = local_info.version, local_info.out_of_date
            if out_of_date:
                # printer = printer or get_printer(settings._jupyter)
                printer.display(
                    f"Upgrade to the {latest_version} version of W&B Local to get the latest features. Learn more: {printer.link('http://wandb.me/local-upgrade')}",
                    status="warn",
                )

    @staticmethod
    def _footer_version_check_info(
        check_version: Optional["CheckVersionResponse"] = None,
        quiet: Optional[bool] = None,
        *,
        settings: "Settings",
        printer: Union["PrinterTerm", "PrinterJupyter"],
    ) -> None:

        if not check_version:
            return

        if settings._offline:
            return

        if (quiet or settings.quiet) or settings.silent:
            return

        # printer = printer or get_printer(settings._jupyter)
        if check_version.delete_message:
            printer.display(check_version.delete_message, status="error")
        elif check_version.yank_message:
            printer.display(check_version.yank_message, status="warn")

        # only display upgrade message if packages are bad
        package_problem = check_version.delete_message or check_version.yank_message
        if package_problem and check_version.upgrade_message:
            printer.display(check_version.upgrade_message)

    @staticmethod
    def _footer_reporter_warn_err(
        reporter: Optional[Reporter] = None,
        quiet: Optional[bool] = None,
        *,
        settings: "Settings",
        printer: Union["PrinterTerm", "PrinterJupyter"],
    ) -> None:

        if (quiet or settings.quiet) or settings.silent:
            return

        if not reporter:
            return

        # printer = printer or get_printer(settings._jupyter)

        warning_lines = reporter.warning_lines
        if warning_lines:
            warnings = ["Warnings:"] + [f"{line}" for line in warning_lines]
            if len(warning_lines) < reporter.warning_count:
                warnings.append("More warnings...")
            printer.display(warnings)

        error_lines = reporter.error_lines
        if error_lines:
            errors = ["Errors:"] + [f"{line}" for line in error_lines]
            if len(error_lines) < reporter.error_count:
                errors.append("More errors...")
            printer.display(errors)


# We define this outside of the run context to support restoring before init
def restore(
    name: str,
    run_path: Optional[str] = None,
    replace: bool = False,
    root: Optional[str] = None,
) -> Union[None, TextIO]:
    """Downloads the specified file from cloud storage.

    File is placed into the current directory or run directory.
    By default will only download the file if it doesn't already exist.

    Arguments:
        name: the name of the file
        run_path: optional path to a run to pull files from, i.e. `username/project_name/run_id`
            if wandb.init has not been called, this is required.
        replace: whether to download the file even if it already exists locally
        root: the directory to download the file to.  Defaults to the current
            directory or the run directory if wandb.init was called.

    Returns:
        None if it can't find the file, otherwise a file object open for reading

    Raises:
        wandb.CommError: if we can't connect to the wandb backend
        ValueError: if the file is not found or can't find run_path
    """
    is_disabled = wandb.run is not None and wandb.run.disabled
    run = None if is_disabled else wandb.run
    if run_path is None:
        if run is not None:
            run_path = run.path
        else:
            raise ValueError(
                "run_path required when calling wandb.restore before wandb.init"
            )
    if root is None:
        if run is not None:
            root = run.dir
    api = public.Api()
    api_run = api.run(run_path)
    if root is None:
        root = os.getcwd()
    path = os.path.join(root, name)
    if os.path.exists(path) and replace is False:
        return open(path, "r")
    if is_disabled:
        return None
    files = api_run.files([name])
    if len(files) == 0:
        return None
    # if the file does not exist, the file has an md5 of 0
    if files[0].md5 == "0":
        raise ValueError("File {} not found in {}.".format(name, run_path or root))
    return files[0].download(root=root, replace=True)


# propigate our doc string to the runs restore method
try:
    Run.restore.__doc__ = restore.__doc__
# py2 doesn't let us set a doc string, just pass
except AttributeError:
    pass


def finish(exit_code: int = None, quiet: bool = None) -> None:
    """Marks a run as finished, and finishes uploading all data.

    This is used when creating multiple runs in the same process.
    We automatically call this method when your script exits.

    Arguments:
        exit_code: Set to something other than 0 to mark a run as failed
        quiet: Set to true to minimize log output
    """
    if wandb.run:
        wandb.run.finish(exit_code=exit_code, quiet=quiet)


# propagate our doc string to the runs restore method
try:
    Run.restore.__doc__ = restore.__doc__
# py2 doesn't let us set a doc string, just pass
except AttributeError:
    pass


class _LazyArtifact(ArtifactInterface):

    _api: PublicApi
    _instance: Optional[ArtifactInterface] = None
    _future: Any

    def __init__(self, api: PublicApi, future: Any):
        self._api = api
        self._future = future

    def _assert_instance(self) -> ArtifactInterface:
        if not self._instance:
            raise ValueError(
                "Must call wait() before accessing logged artifact properties"
            )
        return self._instance

    def __getattr__(self, item: str) -> Any:
        self._assert_instance()
        return getattr(self._instance, item)

    def wait(self) -> ArtifactInterface:
        if not self._instance:
            resp = self._future.get().response.log_artifact_response
            if resp.error_message:
                raise ValueError(resp.error_message)
            self._instance = public.Artifact.from_id(resp.artifact_id, self._api.client)
        assert isinstance(
            self._instance, ArtifactInterface
        ), "Insufficient permissions to fetch Artifact with id {} from {}".format(
            resp.artifact_id, self._api.client.app_url
        )
        return self._instance

    @property
    def id(self) -> Optional[str]:
        return self._assert_instance().id

    @property
    def version(self) -> str:
        return self._assert_instance().version

    @property
    def name(self) -> str:
        return self._assert_instance().name

    @property
    def type(self) -> str:
        return self._assert_instance().type

    @property
    def entity(self) -> str:
        return self._assert_instance().entity

    @property
    def project(self) -> str:
        return self._assert_instance().project

    @property
    def manifest(self) -> "ArtifactManifest":
        return self._assert_instance().manifest

    @property
    def digest(self) -> str:
        return self._assert_instance().digest

    @property
    def state(self) -> str:
        return self._assert_instance().state

    @property
    def size(self) -> int:
        return self._assert_instance().size

    @property
    def commit_hash(self) -> str:
        return self._assert_instance().commit_hash

    @property
    def description(self) -> Optional[str]:
        return self._assert_instance().description

    @description.setter
    def description(self, desc: Optional[str]) -> None:
        self._assert_instance().description = desc

    @property
    def metadata(self) -> dict:
        return self._assert_instance().metadata

    @metadata.setter
    def metadata(self, metadata: dict) -> None:
        self._assert_instance().metadata = metadata

    @property
    def aliases(self) -> List[str]:
        return self._assert_instance().aliases

    @aliases.setter
    def aliases(self, aliases: List[str]) -> None:
        self._assert_instance().aliases = aliases

    def used_by(self) -> List["wandb.apis.public.Run"]:
        return self._assert_instance().used_by()

    def logged_by(self) -> "wandb.apis.public.Run":
        return self._assert_instance().logged_by()

    # Commenting this block out since this code is unreachable since LocalArtifact
    # overrides them and therefore untestable.
    # Leaving behind as we may want to support these in the future.

    # def new_file(self, name: str, mode: str = "w") -> Any:  # TODO: Refine Type
    #     return self._assert_instance().new_file(name, mode)

    # def add_file(
    #     self,
    #     local_path: str,
    #     name: Optional[str] = None,
    #     is_tmp: Optional[bool] = False,
    # ) -> Any:  # TODO: Refine Type
    #     return self._assert_instance().add_file(local_path, name, is_tmp)

    # def add_dir(self, local_path: str, name: Optional[str] = None) -> None:
    #     return self._assert_instance().add_dir(local_path, name)

    # def add_reference(
    #     self,
    #     uri: Union["ArtifactEntry", str],
    #     name: Optional[str] = None,
    #     checksum: bool = True,
    #     max_objects: Optional[int] = None,
    # ) -> Any:  # TODO: Refine Type
    #     return self._assert_instance().add_reference(uri, name, checksum, max_objects)

    # def add(self, obj: "WBValue", name: str) -> Any:  # TODO: Refine Type
    #     return self._assert_instance().add(obj, name)

    def get_path(self, name: str) -> "ArtifactEntry":
        return self._assert_instance().get_path(name)

    def get(self, name: str) -> "WBValue":
        return self._assert_instance().get(name)

    def download(self, root: Optional[str] = None, recursive: bool = False) -> str:
        return self._assert_instance().download(root, recursive)

    def checkout(self, root: Optional[str] = None) -> str:
        return self._assert_instance().checkout(root)

    def verify(self, root: Optional[str] = None) -> Any:
        return self._assert_instance().verify(root)

    def save(self) -> None:
        return self._assert_instance().save()

    def delete(self) -> None:
        return self._assert_instance().delete()<|MERGE_RESOLUTION|>--- conflicted
+++ resolved
@@ -353,10 +353,27 @@
         self._output_writer = None
         self._used_artifact_slots: List[str] = []
 
-<<<<<<< HEAD
+        # Returned from backend request_run(), set from wandb_init?
+        self._run_obj = None
+        self._run_obj_offline = None
+
+        # Created when the run "starts".
+        self._run_status_checker = None
+
+        self._check_version = None
+        self._sampled_history = None
+        self._final_summary = None
+        self._poll_exit_response = None
+
+        # Initialize telemetry object
+        self._telemetry_obj = telemetry.TelemetryRecord()
+
+        self._atexit_cleanup_called = False
+        self._use_redirect = True
+
         # Pull info from settings
         self._init_from_settings(settings)
-
+        
         # Initial scope setup for sentry. This might get changed when the
         # actual run comes back.
         sentry_set_scope(
@@ -369,38 +386,6 @@
             # if self._settings._colab
             # else ("jupyter" if self._settings._jupyter else "python"),
             # service=self._settings._require_service,
-        )
-
-=======
->>>>>>> 55b885c1
-        # Returned from backend request_run(), set from wandb_init?
-        self._run_obj = None
-        self._run_obj_offline = None
-
-        # Created when the run "starts".
-        self._run_status_checker = None
-
-        self._check_version = None
-        self._sampled_history = None
-        self._final_summary = None
-        self._poll_exit_response = None
-
-        # Initialize telemetry object
-        self._telemetry_obj = telemetry.TelemetryRecord()
-
-        self._atexit_cleanup_called = False
-        self._use_redirect = True
-
-        # Pull info from settings
-        self._init_from_settings(settings)
-
-        # Initial scope setup for sentry. This might get changed when the
-        # actual run comes back.
-        sentry_set_scope(
-            "user",
-            entity=self._entity,
-            project=self._project,
-            email=self._settings.email,
         )
 
         # Populate config
@@ -1106,13 +1091,7 @@
             settings_dict=self.settings,
             entity=run_obj.entity,
             project=run_obj.project,
-<<<<<<< HEAD
-            # email=self._settings.email,
             url=self._get_run_url(),
-=======
-            email=self._settings.email,
-            url=self._settings.run_url,
->>>>>>> 55b885c1
         )
 
     def _set_run_obj_offline(self, run_obj: RunRecord) -> None:
