#
# -*- coding: utf-8 -*-

from __future__ import print_function

import atexit
from datetime import timedelta
from enum import IntEnum
import glob
import json
import logging
import numbers
import os
import platform
import re
import sys
import threading
import time
import traceback
from types import TracebackType
from typing import (
    Any,
    Callable,
    Dict,
    List,
    NamedTuple,
    Optional,
    Sequence,
    TextIO,
    Tuple,
    Type,
    Union,
)
from typing import TYPE_CHECKING

import click
import requests
from six import iteritems, string_types
from six.moves import _thread as thread
from six.moves.collections_abc import Mapping
from six.moves.urllib.parse import quote as url_quote
from six.moves.urllib.parse import urlencode
import wandb
from wandb import errors
from wandb import trigger
from wandb._globals import _datatypes_set_callback
from wandb.apis import internal, public
from wandb.apis.public import Api as PublicApi
from wandb.proto.wandb_internal_pb2 import (
    FilePusherStats,
    MetricRecord,
    PollExitResponse,
    RunRecord,
)
from wandb.util import (
    add_import_hook,
    is_unicode_safe,
    sentry_set_scope,
    to_forward_slash_path,
)
from wandb.viz import (
    create_custom_chart,
    custom_chart_panel_config,
    CustomChart,
    Visualize,
)

from . import wandb_artifacts
from . import wandb_config
from . import wandb_history
from . import wandb_metric
from . import wandb_summary
from .interface.artifacts import Artifact as ArtifactInterface
from .interface.interface import BackendSenderBase
from .interface.summary_record import SummaryRecord
from .lib import (
    apikey,
    config_util,
    filenames,
    filesystem,
    ipython,
    module,
    proto_util,
    redirect,
    sparkline,
    telemetry,
)
from .lib.exit_hooks import ExitHooks
from .lib.git import GitRepo
from .lib.reporting import Reporter
from .wandb_artifacts import Artifact
from .wandb_settings import Settings, SettingsConsole
from .wandb_setup import _WandbSetup

if TYPE_CHECKING:
    from .data_types import WBValue
    from .wandb_alerts import AlertLevel

    from .interface.artifacts import (
        ArtifactEntry,
        ArtifactManifest,
    )


logger = logging.getLogger("wandb")
EXIT_TIMEOUT = 60
RUN_NAME_COLOR = "#cdcd00"
RE_LABEL = re.compile(r"[a-zA-Z0-9_-]+$")


class TeardownStage(IntEnum):
    EARLY = 1
    LATE = 2


class TeardownHook(NamedTuple):
    call: Callable[[], None]
    stage: TeardownStage


class RunStatusChecker(object):
    """Periodically polls the background process for relevant updates.

    For now, we just use this to figure out if the user has requested a stop.
    """

    def __init__(
        self,
        interface: BackendSenderBase,
        stop_polling_interval: int = 15,
        retry_polling_interval: int = 5,
    ) -> None:
        self._interface = interface
        self._stop_polling_interval = stop_polling_interval
        self._retry_polling_interval = retry_polling_interval

        self._join_event = threading.Event()
        self._stop_thread = threading.Thread(target=self.check_status)
        self._stop_thread.daemon = True
        self._stop_thread.start()

        self._retry_thread = threading.Thread(target=self.check_network_status)
        self._retry_thread.daemon = True
        self._retry_thread.start()

    def check_network_status(self) -> None:
        join_requested = False
        while not join_requested:
            status_response = self._interface.communicate_network_status()
            if status_response and status_response.network_responses:
                for hr in status_response.network_responses:
                    if (
                        hr.http_status_code == 200 or hr.http_status_code == 0
                    ):  # we use 0 for non-http errors (eg wandb errors)
                        wandb.termlog("{}".format(hr.http_response_text))
                    else:
                        wandb.termlog(
                            "{} encountered ({}), retrying request".format(
                                hr.http_status_code, hr.http_response_text.rstrip()
                            )
                        )
            join_requested = self._join_event.wait(self._retry_polling_interval)

    def check_status(self) -> None:
        join_requested = False
        while not join_requested:
            status_response = self._interface.communicate_stop_status()
            if status_response and status_response.run_should_stop:
                # TODO(frz): This check is required
                # until WB-3606 is resolved on server side.
                if not wandb.agents.pyagent.is_running():
                    thread.interrupt_main()
                    return
            join_requested = self._join_event.wait(self._stop_polling_interval)

    def stop(self) -> None:
        self._join_event.set()

    def join(self) -> None:
        self.stop()
        self._stop_thread.join()
        self._retry_thread.join()


class Run(object):
    """A unit of computation logged by wandb. Typically this is an ML experiment.

    Create a run with `wandb.init()`.

    In distributed training, use `wandb.init()` to create a run for
    each process, and set the group argument to organize runs into a larger experiment.

    Currently there is a parallel Run object in the wandb.Api. Eventually these
    two objects will be merged.

    Attributes:
        history: (History) Time series values, created with `wandb.log()`.
            History can contain scalar values, rich media, or even custom plots
            across multiple steps.
        summary: (Summary) Single values set for each `wandb.log()` key. By
            default, summary is set to the last value logged. You can manually
            set summary to the best value, like max accuracy, instead of the
            final value.
    """

    _telemetry_obj: telemetry.TelemetryRecord
    _teardown_hooks: List[TeardownHook]
    _tags: Optional[Tuple[Any, ...]]

    _entity: Optional[str]
    _project: Optional[str]
    _group: Optional[str]
    _job_type: Optional[str]
    _name: Optional[str]
    _notes: Optional[str]

    _run_obj: Optional[RunRecord]
    _run_obj_offline: Optional[RunRecord]
    # Use string literal anotation because of type reference loop
    _backend: Optional["wandb.sdk.backend.backend.Backend"]
    _wl: Optional[_WandbSetup]

    _upgraded_version_message: Optional[str]
    _deleted_version_message: Optional[str]
    _yanked_version_message: Optional[str]

    _out_redir: Optional[redirect.RedirectBase]
    _err_redir: Optional[redirect.RedirectBase]
    _redirect_cb: Optional[Callable[[str, str], None]]
    _output_writer: Optional["filesystem.CRDedupedFile"]
    _quiet: Optional[bool]

    _atexit_cleanup_called: bool
    _hooks: Optional[ExitHooks]
    _exit_code: Optional[int]

    _run_status_checker: Optional[RunStatusChecker]
    _poll_exit_response: Optional[PollExitResponse]

    _sampled_history: Optional[Dict[str, Union[Sequence[int], Sequence[float]]]]

    _use_redirect: bool
    _stdout_slave_fd: Optional[int]
    _stderr_slave_fd: Optional[int]
    _artifact_slots: List[str]

    _init_pid: int
    _iface_pid: Optional[int]
    _iface_port: Optional[int]

    _attach_id: Optional[str]

    def __init__(
        self,
        settings: Settings,
        config: Optional[Dict[str, Any]] = None,
        sweep_config: Optional[Dict[str, Any]] = None,
    ) -> None:
        self._config = wandb_config.Config()
        self._config._set_callback(self._config_callback)
        self._config._set_settings(settings)
        self._backend = None
        self.summary = wandb_summary.Summary(
            self._summary_get_current_summary_callback,
        )
        self.summary._set_update_callback(self._summary_update_callback)
        self.history = wandb_history.History(self)
        self.history._set_callback(self._history_callback)

        _datatypes_set_callback(self._datatypes_callback)

        self._settings = settings
        self._wl = None
        self._reporter: Optional[Reporter] = None

        self._entity = None
        self._project = None
        self._group = None
        self._job_type = None
        self._run_id = settings.run_id
        self._runqueue_item_id = settings._runqueue_item_id
        self._start_time = time.time()
        self._starting_step = 0
        self._name = None
        self._notes = None
        self._tags = None
        self._remote_url = None
        self._last_commit = None

        self._hooks = None
        self._teardown_hooks = []
        self._redirect_cb = None
        self._out_redir = None
        self._err_redir = None
        self.stdout_redirector = None
        self.stderr_redirector = None
        self._save_stdout = None
        self._save_stderr = None
        self._stdout_slave_fd = None
        self._stderr_slave_fd = None
        self._exit_code = None
        self._exit_result = None
        self._final_summary = None
        self._sampled_history = None
        self._jupyter_progress = None
        self._quiet = self._settings._quiet
        if self._settings._jupyter and ipython.in_jupyter():
            self._jupyter_progress = ipython.jupyter_progress_bar()

        self._output_writer = None
        self._upgraded_version_message = None
        self._deleted_version_message = None
        self._yanked_version_message = None
        self._used_artifact_slots: List[str] = []

        # Pull info from settings
        self._init_from_settings(settings)

        # Initial scope setup for sentry. This might get changed when the
        # actual run comes back.
        sentry_set_scope(
            "user",
            entity=self._entity,
            project=self._project,
            email=self._settings.email,
        )

        # Returned from backend request_run(), set from wandb_init?
        self._run_obj = None
        self._run_obj_offline = None

        # Created when the run "starts".
        self._run_status_checker = None

        self._poll_exit_response = None

        # Initialize telemetry object
        self._telemetry_obj = telemetry.TelemetryRecord()

        # Populate config
        config = config or dict()
        wandb_key = "_wandb"
        config.setdefault(wandb_key, dict())
        self._launch_artifact_mapping: Dict[str, Any] = {}
        self._unique_launch_artifact_sequence_names: Dict[str, Any] = {}
        if settings.save_code and settings.program_relpath:
            config[wandb_key]["code_path"] = to_forward_slash_path(
                os.path.join("code", settings.program_relpath)
            )
        if sweep_config:
            self._config.update_locked(
                sweep_config, user="sweep", _allow_val_change=True
            )

        if (
            self._settings.launch
            and self._settings.launch_config_path
            and os.path.exists(self._settings.launch_config_path)
        ):
            with open(self._settings.launch_config_path) as fp:
                launch_config = json.loads(fp.read())
            if launch_config.get("overrides", {}).get("artifacts") is not None:
                for key, item in (
                    launch_config.get("overrides").get("artifacts").items()
                ):
                    self._launch_artifact_mapping[key] = item
                    artifact_sequence_tuple_or_slot = key.split(":")

                    if len(artifact_sequence_tuple_or_slot) == 2:
                        sequence_name = artifact_sequence_tuple_or_slot[0].split("/")[
                            -1
                        ]
                        if self._unique_launch_artifact_sequence_names.get(
                            sequence_name
                        ):
                            self._unique_launch_artifact_sequence_names.pop(
                                sequence_name
                            )
                        else:
                            self._unique_launch_artifact_sequence_names[
                                sequence_name
                            ] = item

            launch_run_config = launch_config.get("overrides", {}).get("run_config")
            if launch_run_config:
                self._config.update_locked(
                    launch_run_config, user="launch", _allow_val_change=True
                )
        self._config._update(config, ignore_locked=True)

        self._atexit_cleanup_called = False
        self._use_redirect = True
        self._progress_step = 0

        # pid is set so we know if this run object was initialized by this process
        self._init_pid = os.getpid()

        # interface pid and port configured when backend is configured (See _hack_set_run)
        # TODO: using pid isnt the best for windows as pid reuse can happen more often than unix
        self._iface_pid = None
        self._iface_port = None
        self._attach_id = None

        # for now, use runid as attach id, this could/should be versioned in the future
        if self._settings._require_service:
            self._attach_id = self._settings.run_id

    def _set_iface_pid(self, iface_pid: int) -> None:
        self._iface_pid = iface_pid

    def _set_iface_port(self, iface_port: int) -> None:
        self._iface_port = iface_port

    def _telemetry_callback(self, telem_obj: telemetry.TelemetryRecord) -> None:
        self._telemetry_obj.MergeFrom(telem_obj)

    def _freeze(self) -> None:
        self._frozen = True

    def __setattr__(self, attr: str, value: object) -> None:
        if getattr(self, "_frozen", None) and not hasattr(self, attr):
            raise Exception("Attribute {} is not supported on Run object.".format(attr))
        super(Run, self).__setattr__(attr, value)

    def _telemetry_imports(self, imp: telemetry.TelemetryImports) -> None:
        mods = sys.modules
        if mods.get("torch"):
            imp.torch = True
        if mods.get("keras"):
            imp.keras = True
        if mods.get("tensorflow"):
            imp.tensorflow = True
        if mods.get("sklearn"):
            imp.sklearn = True
        if mods.get("fastai"):
            imp.fastai = True
        if mods.get("xgboost"):
            imp.xgboost = True
        if mods.get("catboost"):
            imp.catboost = True
        if mods.get("lightgbm"):
            imp.lightgbm = True
        if mods.get("pytorch_lightning"):
            imp.pytorch_lightning = True
        if mods.get("ignite"):
            imp.pytorch_ignite = True
        if mods.get("transformers"):
            imp.transformers_huggingface = True
        if mods.get("jax"):
            imp.jax = True
        if mods.get("metaflow"):
            imp.metaflow = True

    def _init_from_settings(self, settings: Settings) -> None:
        if settings.entity is not None:
            self._entity = settings.entity
        if settings.project is not None:
            self._project = settings.project
        if settings.run_group is not None:
            self._group = settings.run_group
        if settings.run_job_type is not None:
            self._job_type = settings.run_job_type
        if settings.run_name is not None:
            self._name = settings.run_name
        if settings.run_notes is not None:
            self._notes = settings.run_notes
        if settings.run_tags is not None:
            self._tags = settings.run_tags

    def _make_proto_run(self, run: RunRecord) -> None:
        """Populate protocol buffer RunData for interface/interface."""
        if self._entity is not None:
            run.entity = self._entity
        if self._project is not None:
            run.project = self._project
        if self._group is not None:
            run.run_group = self._group
        if self._job_type is not None:
            run.job_type = self._job_type
        if self._run_id is not None:
            run.run_id = self._run_id
        if self._name is not None:
            run.display_name = self._name
        if self._notes is not None:
            run.notes = self._notes
        if self._tags is not None:
            for tag in self._tags:
                run.tags.append(tag)
        if self._start_time is not None:
            run.start_time.FromSeconds(int(self._start_time))
<<<<<<< HEAD
        if self._runqueue_item_id is not None:
            run.runqueue_item_id = self._runqueue_item_id
=======
        if self._remote_url is not None:
            run.git.remote_url = self._remote_url
        if self._last_commit is not None:
            run.git.last_commit = self._last_commit
>>>>>>> 6e75c9ad
        # Note: run.config is set in interface/interface:_make_run()

    def _populate_git_info(self) -> None:
        try:
            repo = GitRepo(remote=self._settings.git_remote, lazy=False)
        except Exception:
            wandb.termwarn("Cannot find valid git repo associated with this directory.")
            return
        self._remote_url, self._last_commit = repo.remote_url, repo.last_commit

    def __getstate__(self) -> Any:
        """Custom pickler."""

        # We only pickle in service mode
        if not self._settings or not self._settings._require_service:
            return

        _attach_id = self._attach_id
        if not _attach_id:
            return

        return dict(_attach_id=_attach_id)

    def __setstate__(self, state: Any) -> None:
        """Custom unpickler."""
        if not state:
            return

        _attach_id = state.get("_attach_id")
        if not _attach_id:
            return

        self._attach_id = _attach_id

    @property
    def dir(self) -> str:
        """Returns the directory where files associated with the run are saved."""
        return self._settings.files_dir

    @property
    def config(self) -> wandb_config.Config:
        """Returns the config object associated with this run."""
        return self._config

    @property
    def config_static(self) -> wandb_config.ConfigStatic:
        return wandb_config.ConfigStatic(self._config)

    @property
    def name(self) -> Optional[str]:
        """Returns the display name of the run.

        Display names are not guaranteed to be unique and may be descriptive.
        By default, they are randomly generated.
        """
        if self._name:
            return self._name
        if not self._run_obj:
            return None
        return self._run_obj.display_name

    @name.setter
    def name(self, name: str) -> None:
        with telemetry.context(run=self) as tel:
            tel.feature.set_run_name = True
        self._name = name
        if self._backend and self._backend.interface:
            self._backend.interface.publish_run(self)

    @property
    def notes(self) -> Optional[str]:
        """Returns the notes associated with the run, if there are any.

        Notes can be a multiline string and can also use markdown and latex equations
        inside `$$`, like `$x + 3$`.
        """
        if self._notes:
            return self._notes
        if not self._run_obj:
            return None
        return self._run_obj.notes

    @notes.setter
    def notes(self, notes: str) -> None:
        self._notes = notes
        if self._backend and self._backend.interface:
            self._backend.interface.publish_run(self)

    @property
    def tags(self) -> Optional[Tuple]:
        """Returns the tags associated with the run, if there are any."""
        if self._tags:
            return self._tags
        run_obj = self._run_obj or self._run_obj_offline
        if run_obj:
            return tuple(run_obj.tags)
        return None

    @tags.setter
    def tags(self, tags: Sequence) -> None:
        with telemetry.context(run=self) as tel:
            tel.feature.set_run_tags = True
        self._tags = tuple(tags)
        if self._backend and self._backend.interface:
            self._backend.interface.publish_run(self)

    @property
    def id(self) -> str:
        """Returns the identifier for this run."""
        if TYPE_CHECKING:
            assert self._run_id is not None
        return self._run_id

    @property
    def sweep_id(self) -> Optional[str]:
        """Returns the ID of the sweep associated with the run, if there is one."""
        if not self._run_obj:
            return None
        return self._run_obj.sweep_id or None

    @property
    def path(self) -> str:
        """Returns the path to the run.

        Run paths include entity, project, and run ID, in the format
        `entity/project/run_id`.
        """
        parts = []
        for e in [self._entity, self._project, self._run_id]:
            if e is not None:
                parts.append(e)
        return "/".join(parts)

    @property
    def start_time(self) -> float:
        """Returns the unix time stamp, in seconds, when the run started."""
        if not self._run_obj:
            return self._start_time
        else:
            return self._run_obj.start_time.ToSeconds()

    @property
    def starting_step(self) -> int:
        """Returns the first step of the run."""
        if not self._run_obj:
            return self._starting_step
        else:
            return self._run_obj.starting_step

    @property
    def resumed(self) -> bool:
        """Returns True if the run was resumed, False otherwise."""
        if self._run_obj:
            return self._run_obj.resumed
        return False

    @property
    def step(self) -> int:
        """Returns the current value of the step.

        This counter is incremented by `wandb.log`."""
        return self.history._step

    def project_name(self) -> str:
        run_obj = self._run_obj or self._run_obj_offline
        return run_obj.project if run_obj else ""

    @property
    def mode(self) -> str:
        """For compatibility with `0.9.x` and earlier, deprecate eventually."""
        return "dryrun" if self._settings._offline else "run"

    @property
    def offline(self) -> bool:
        return self._settings._offline

    @property
    def disabled(self) -> bool:
        return self._settings._noop

    @property
    def group(self) -> str:
        """Returns the name of the group associated with the run.

        Setting a group helps the W&B UI organize runs in a sensible way.

        If you are doing a distributed training you should give all of the
            runs in the training the same group.
        If you are doing crossvalidation you should give all the crossvalidation
            folds the same group.
        """
        run_obj = self._run_obj or self._run_obj_offline
        return run_obj.run_group if run_obj else ""

    @property
    def job_type(self) -> str:
        run_obj = self._run_obj or self._run_obj_offline
        return run_obj.job_type if run_obj else ""

    @property
    def project(self) -> str:
        """Returns the name of the W&B project associated with the run."""
        return self.project_name()

    def log_code(
        self,
        root: str = ".",
        name: str = None,
        include_fn: Callable[[str], bool] = lambda path: path.endswith(".py"),
        exclude_fn: Callable[[str], bool] = filenames.exclude_wandb_fn,
    ) -> Optional[Artifact]:
        """Saves the current state of your code to a W&B artifact.

        By default it walks the current directory and logs all files that end with `.py`.

        Arguments:
            root (str, optional): The relative (to `os.getcwd()`) or absolute path to
                recursively find code from.
            name (str, optional): The name of our code artifact. By default we'll name
                the artifact `source-$RUN_ID`. There may be scenarios where you want
                many runs to share the same artifact. Specifying name allows you to achieve that.
            include_fn (callable, optional): A callable that accepts a file path and
                returns True when it should be included and False otherwise. This
                defaults to: `lambda path: path.endswith(".py")`
            exclude_fn (callable, optional): A callable that accepts a file path and
                returns `True` when it should be excluded and `False` otherwise. This
                defaults to: `lambda path: False`

        Examples:
            Basic usage
            ```python
            run.log_code()
            ```

            Advanced usage
            ```python
            run.log_code("../", include_fn=lambda path: path.endswith(".py") or path.endswith(".ipynb"))
            ```

        Returns:
            An `Artifact` object if code was logged
        """
        name = name or "{}-{}".format("source", self.id)
        art = wandb.Artifact(name, "code")
        files_added = False
        if root is not None:
            root = os.path.abspath(root)
            for file_path in filenames.filtered_dir(root, include_fn, exclude_fn):
                files_added = True
                save_name = os.path.relpath(file_path, root)
                art.add_file(file_path, name=save_name)
        # Add any manually staged files such is ipynb notebooks
        for dirpath, _, files in os.walk(self._settings._tmp_code_dir):
            for fname in files:
                file_path = os.path.join(dirpath, fname)
                save_name = os.path.relpath(file_path, self._settings._tmp_code_dir)
                files_added = True
                art.add_file(file_path, name=save_name)
        if not files_added:
            return None
        return self.log_artifact(art)

    def get_url(self) -> Optional[str]:
        """Returns the url for the W&B run, if there is one.

        Offline runs will not have a url.
        """
        if not self._run_obj:
            wandb.termwarn("URL not available in offline run")
            return None
        return self._get_run_url()

    def get_project_url(self) -> Optional[str]:
        """Returns the url for the W&B project associated with the run, if there is one.

        Offline runs will not have a project url.
        """
        if not self._run_obj:
            wandb.termwarn("URL not available in offline run")
            return None
        return self._get_project_url()

    def get_sweep_url(self) -> Optional[str]:
        """Returns the url for the sweep associated with the run, if there is one."""
        if not self._run_obj:
            wandb.termwarn("URL not available in offline run")
            return None
        return self._get_sweep_url()

    @property
    def url(self) -> Optional[str]:
        """Returns the W&B url associated with the run."""
        return self.get_url()

    @property
    def entity(self) -> str:
        """Returns the name of the W&B entity associated with the run.

        Entity can be a user name or the name of a team or organization."""
        return self._entity or ""

    def _label_internal(
        self, code: str = None, repo: str = None, code_version: str = None
    ) -> None:
        with telemetry.context(run=self) as tel:
            if code and RE_LABEL.match(code):
                tel.label.code_string = code
            if repo and RE_LABEL.match(repo):
                tel.label.repo_string = repo
            if code_version and RE_LABEL.match(code_version):
                tel.label.code_version = code_version

    def _label(
        self,
        code: str = None,
        repo: str = None,
        code_version: str = None,
        **kwargs: str,
    ) -> None:
        if self._settings.label_disable:
            return
        for k, v in (("code", code), ("repo", repo), ("code_version", code_version)):
            if v and not RE_LABEL.match(v):
                wandb.termwarn(
                    "Label added for '{}' with invalid identifier '{}' (ignored).".format(
                        k, v
                    ),
                    repeat=False,
                )
        for v in kwargs:
            wandb.termwarn(
                "Label added for unsupported key '{}' (ignored).".format(v),
                repeat=False,
            )

        self._label_internal(code=code, repo=repo, code_version=code_version)

        # update telemetry in the backend immediately for _label() callers
        if self._backend and self._backend.interface:
            self._backend.interface._publish_telemetry(self._telemetry_obj)

    def _label_probe_lines(self, lines: List[str]) -> None:
        if not lines:
            return
        parsed = telemetry._parse_label_lines(lines)
        if not parsed:
            return
        label_dict = {}
        code = parsed.get("code") or parsed.get("c")
        if code:
            label_dict["code"] = code
        repo = parsed.get("repo") or parsed.get("r")
        if repo:
            label_dict["repo"] = repo
        code_ver = parsed.get("version") or parsed.get("v")
        if code_ver:
            label_dict["code_version"] = code_ver
        self._label_internal(**label_dict)

    def _label_probe_main(self) -> None:
        m = sys.modules.get("__main__")
        if not m:
            return
        doc = getattr(m, "__doc__", None)
        if not doc:
            return

        doclines = doc.splitlines()
        self._label_probe_lines(doclines)

    # TODO: annotate jupyter Notebook class
    def _label_probe_notebook(self, notebook: Any) -> None:
        logger.info("probe notebook")
        lines = None
        try:
            data = notebook.probe_ipynb()
            cell0 = data.get("cells", [])[0]
            lines = cell0.get("source")
            # kaggle returns a string instead of a list
            if isinstance(lines, str):
                lines = lines.split()
        except Exception as e:
            logger.info("Unable to probe notebook: {}".format(e))
            return
        if lines:
            self._label_probe_lines(lines)

    def display(self, height: int = 420, hidden: bool = False) -> bool:
        """Display this run in jupyter"""
        if self._settings._jupyter and ipython.in_jupyter():
            ipython.display_html(self.to_html(height, hidden))
            return True
        else:
            wandb.termwarn(".display() only works in jupyter environments")
            return False

    def to_html(self, height: int = 420, hidden: bool = False) -> str:
        """Generate HTML containing an iframe displaying the current run"""
        url = self._get_run_url() + "?jupyter=true"
        style = f"border:none;width:100%;height:{height}px;"
        prefix = ""
        if hidden:
            style += "display:none;"
            prefix = ipython.toggle_button()
        return prefix + f'<iframe src="{url}" style="{style}"></iframe>'

    def _repr_mimebundle_(
        self, include: Any = None, exclude: Any = None
    ) -> Dict[str, str]:
        return {"text/html": self.to_html(hidden=True)}

    def _config_callback(
        self,
        key: Union[Tuple[str, ...], str] = None,
        val: Any = None,
        data: Dict[str, object] = None,
    ) -> None:
        logger.info("config_cb %s %s %s", key, val, data)
        if not self._backend or not self._backend.interface:
            return
        self._backend.interface.publish_config(key=key, val=val, data=data)

    def _set_config_wandb(self, key: str, val: Any) -> None:
        self._config_callback(key=("_wandb", key), val=val)

    def _summary_update_callback(self, summary_record: SummaryRecord) -> None:
        if self._backend and self._backend.interface:
            self._backend.interface.publish_summary(summary_record)

    def _summary_get_current_summary_callback(self) -> Dict[str, Any]:
        if not self._backend or not self._backend.interface:
            return {}
        ret = self._backend.interface.communicate_get_summary()
        if not ret:
            return {}
        return proto_util.dict_from_proto_list(ret.item)

    def _metric_callback(self, metric_record: MetricRecord) -> None:
        if self._backend and self._backend.interface:
            self._backend.interface._publish_metric(metric_record)

    def _datatypes_callback(self, fname: str) -> None:
        if not self._backend or not self._backend.interface:
            return
        files = dict(files=[(fname, "now")])
        self._backend.interface.publish_files(files)

    # TODO(jhr): codemod add: PEP 3102 -- Keyword-Only Arguments
    def _history_callback(self, row: Dict[str, Any], step: int) -> None:

        # TODO(jhr): move visualize hack somewhere else
        custom_charts = {}
        for k in row:
            if isinstance(row[k], Visualize):
                config = {
                    "id": row[k].viz_id,
                    "historyFieldSettings": {"key": k, "x-axis": "_step"},
                }
                row[k] = row[k].value
                self._config_callback(val=config, key=("_wandb", "viz", k))
            elif isinstance(row[k], CustomChart):
                custom_charts[k] = row[k]
                custom_chart = row[k]

        for k, custom_chart in custom_charts.items():
            # remove the chart key from the row
            # TODO: is this really the right move? what if the user logs
            #     a non-custom chart to this key?
            row.pop(k)
            # add the table under a different key
            table_key = k + "_table"
            row[table_key] = custom_chart.table
            # add the panel
            panel_config = custom_chart_panel_config(custom_chart, k, table_key)
            self._add_panel(k, "Vega2", panel_config)

        if self._backend and self._backend.interface:
            not_using_tensorboard = len(wandb.patched["tensorboard"]) == 0
            self._backend.interface.publish_history(
                row, step, publish_step=not_using_tensorboard
            )

    def _console_callback(self, name: str, data: str) -> None:
        # logger.info("console callback: %s, %s", name, data)
        if self._backend and self._backend.interface:
            self._backend.interface.publish_output(name, data)

    def _tensorboard_callback(
        self, logdir: str, save: bool = None, root_logdir: str = None
    ) -> None:
        logger.info("tensorboard callback: %s, %s", logdir, save)
        save = True if save is None else save
        if self._backend and self._backend.interface:
            self._backend.interface.publish_tbdata(logdir, save, root_logdir)

    def _set_library(self, library: _WandbSetup) -> None:
        self._wl = library

    def _set_backend(self, backend: "wandb.sdk.backend.backend.Backend") -> None:
        self._backend = backend

    def _set_reporter(self, reporter: Reporter) -> None:
        self._reporter = reporter

    def _set_teardown_hooks(self, hooks: List[TeardownHook]) -> None:
        self._teardown_hooks = hooks

    def _set_run_obj(self, run_obj: RunRecord) -> None:
        self._run_obj = run_obj
        self._entity = run_obj.entity
        self._project = run_obj.project
        # Grab the config from resuming
        if run_obj.config:
            c_dict = config_util.dict_no_value_from_proto_list(run_obj.config.update)
            # TODO: Windows throws a wild error when this is set...
            if "_wandb" in c_dict:
                del c_dict["_wandb"]
            # We update the config object here without triggering the callback
            self.config._update(c_dict, allow_val_change=True, ignore_locked=True)
        # Update the summary, this will trigger an un-needed graphql request :(
        if run_obj.summary:
            summary_dict = {}
            for orig in run_obj.summary.update:
                summary_dict[orig.key] = json.loads(orig.value_json)
            self.summary.update(summary_dict)
        self.history._update_step()
        # TODO: It feels weird to call this twice..
        sentry_set_scope(
            "user",
            entity=run_obj.entity,
            project=run_obj.project,
            email=self._settings.email,
            url=self._get_run_url(),
        )

    def _set_run_obj_offline(self, run_obj: RunRecord) -> None:
        self._run_obj_offline = run_obj

    def _add_singleton(
        self, data_type: str, key: str, value: Dict[Union[int, str], str]
    ) -> None:
        """Stores a singleton item to wandb config.

        A singleton in this context is a piece of data that is continually
        logged with the same value in each history step, but represented
        as a single item in the config.

        We do this to avoid filling up history with a lot of repeated uneccessary data

        Add singleton can be called many times in one run and it will only be
        updated when the value changes. The last value logged will be the one
        persisted to the server.
        """
        value_extra = {"type": data_type, "key": key, "value": value}

        if data_type not in self.config["_wandb"]:
            self.config["_wandb"][data_type] = {}

        if data_type in self.config["_wandb"][data_type]:
            old_value = self.config["_wandb"][data_type][key]
        else:
            old_value = None

        if value_extra != old_value:
            self.config["_wandb"][data_type][key] = value_extra
            self.config.persist()

    def log(
        self,
        data: Dict[str, Any],
        step: int = None,
        commit: bool = None,
        sync: bool = None,
    ) -> None:
        """Logs a dictonary of data to the current run's history.

        Use `wandb.log` to log data from runs, such as scalars, images, video,
        histograms, plots, and tables.

        See our [guides to logging](https://docs.wandb.ai/guides/track/log) for
        live examples, code snippets, best practices, and more.

        The most basic usage is `wandb.log({"train-loss": 0.5, "accuracy": 0.9})`.
        This will save the loss and accuracy to the run's history and update
        the summary values for these metrics.

        Visualize logged data in the workspace at [wandb.ai](https://wandb.ai),
        or locally on a [self-hosted instance](https://docs.wandb.ai/self-hosted)
        of the W&B app, or export data to visualize and explore locally, e.g. in
        Jupyter notebooks, with [our API](https://docs.wandb.ai/guides/track/public-api-guide).

        In the UI, summary values show up in the run table to compare single values across runs.
        Summary values can also be set directly with `wandb.run.summary["key"] = value`.

        Logged values don't have to be scalars. Logging any wandb object is supported.
        For example `wandb.log({"example": wandb.Image("myimage.jpg")})` will log an
        example image which will be displayed nicely in the W&B UI.
        See the [reference documentation](https://docs.wandb.com/library/reference/data_types)
        for all of the different supported types or check out our
        [guides to logging](https://docs.wandb.ai/guides/track/log) for examples,
        from 3D molecular structures and segmentation masks to PR curves and histograms.
        `wandb.Table`s can be used to logged structured data. See our
        [guide to logging tables](https://docs.wandb.ai/guides/data-vis/log-tables)
        for details.

        Logging nested metrics is encouraged and is supported in the W&B UI.
        If you log with a nested dictionary like `wandb.log({"train":
        {"acc": 0.9}, "val": {"acc": 0.8}})`, the metrics will be organized into
        `train` and `val` sections in the W&B UI.

        wandb keeps track of a global step, which by default increments with each
        call to `wandb.log`, so logging related metrics together is encouraged.
        If it's inconvenient to log related metrics together
        calling `wandb.log({"train-loss": 0.5, commit=False})` and then
        `wandb.log({"accuracy": 0.9})` is equivalent to calling
        `wandb.log({"train-loss": 0.5, "accuracy": 0.9})`.

        `wandb.log` is not intended to be called more than a few times per second.
        If you want to log more frequently than that it's better to aggregate
        the data on the client side or you may get degraded performance.

        Arguments:
            row: (dict, optional) A dict of serializable python objects i.e `str`,
                `ints`, `floats`, `Tensors`, `dicts`, or any of the `wandb.data_types`.
            commit: (boolean, optional) Save the metrics dict to the wandb server
                and increment the step.  If false `wandb.log` just updates the current
                metrics dict with the row argument and metrics won't be saved until
                `wandb.log` is called with `commit=True`.
            step: (integer, optional) The global step in processing. This persists
                any non-committed earlier steps but defaults to not committing the
                specified step.
            sync: (boolean, True) This argument is deprecated and currently doesn't
                change the behaviour of `wandb.log`.

        Examples:
            For more and more detailed examples, see
            [our guides to logging](https://docs.wandb.com/guides/track/log).

            Basic usage
            ```python
            wandb.log({'accuracy': 0.9, 'epoch': 5})
            ```

            Incremental logging
            ```python
            wandb.log({'loss': 0.2}, commit=False)
            # Somewhere else when I'm ready to report this step:
            wandb.log({'accuracy': 0.8})
            ```

            Histogram
            ```python
            wandb.log({"gradients": wandb.Histogram(numpy_array_or_sequence)})
            ```

            Image
            ```python
            wandb.log({"examples": [wandb.Image(numpy_array_or_pil, caption="Label")]})
            ```

            Video
            ```python
            wandb.log({"video": wandb.Video(numpy_array_or_video_path, fps=4,
                format="gif")})
            ```

            Matplotlib Plot
            ```python
            wandb.log({"chart": plt})
            ```

            PR Curve
            ```python
            wandb.log({'pr': wandb.plots.precision_recall(y_test, y_probas, labels)})
            ```

            3D Object
            ```python
            wandb.log({"generated_samples":
            [wandb.Object3D(open("sample.obj")),
                wandb.Object3D(open("sample.gltf")),
                wandb.Object3D(open("sample.glb"))]})
            ```

        Raises:
            wandb.Error: if called before `wandb.init`
            ValueError: if invalid data is passed

        """
        if not self._settings._require_service:
            current_pid = os.getpid()
            if current_pid != self._init_pid:
                message = "log() ignored (called from pid={}, init called from pid={}). See: https://docs.wandb.ai/library/init#multiprocess".format(
                    current_pid, self._init_pid
                )
                if self._settings._strict:
                    wandb.termerror(message, repeat=False)
                    raise errors.LogMultiprocessError(
                        "log() does not support multiprocessing"
                    )
                wandb.termwarn(message, repeat=False)
                return

        if not isinstance(data, Mapping):
            raise ValueError("wandb.log must be passed a dictionary")

        if any(not isinstance(key, string_types) for key in data.keys()):
            raise ValueError("Key values passed to `wandb.log` must be strings.")

        if step is not None:
            # if step is passed in when tensorboard_sync is used we honor the step passed
            # to make decisions about how to close out the history record, but will strip
            # this history later on in publish_history()
            using_tensorboard = len(wandb.patched["tensorboard"]) > 0
            if using_tensorboard:
                wandb.termwarn(
                    "Step cannot be set when using syncing with tensorboard. Please log your step values as a metric such as 'global_step'",
                    repeat=False,
                )
            if self.history._step > step:
                wandb.termwarn(
                    (
                        "Step must only increase in log calls.  "
                        "Step {} < {}; dropping {}.".format(
                            step, self.history._step, data
                        )
                    )
                )
                return
            elif step > self.history._step:
                self.history._flush()
                self.history._step = step
        elif commit is None:
            commit = True
        if commit:
            self.history._row_add(data)
        else:
            self.history._row_update(data)

    def save(
        self,
        glob_str: Optional[str] = None,
        base_path: Optional[str] = None,
        policy: str = "live",
    ) -> Union[bool, List[str]]:
        """Ensure all files matching `glob_str` are synced to wandb with the policy specified.

        Arguments:
            glob_str: (string) a relative or absolute path to a unix glob or regular
                path.  If this isn't specified the method is a noop.
            base_path: (string) the base path to run the glob relative to
            policy: (string) on of `live`, `now`, or `end`
                - live: upload the file as it changes, overwriting the previous version
                - now: upload the file once now
                - end: only upload file when the run ends
        """
        if glob_str is None:
            # noop for historical reasons, run.save() may be called in legacy code
            wandb.termwarn(
                (
                    "Calling run.save without any arguments is deprecated."
                    "Changes to attributes are automatically persisted."
                )
            )
            return True
        if policy not in ("live", "end", "now"):
            raise ValueError(
                'Only "live" "end" and "now" policies are currently supported.'
            )
        if isinstance(glob_str, bytes):
            glob_str = glob_str.decode("utf-8")
        if not isinstance(glob_str, string_types):
            raise ValueError("Must call wandb.save(glob_str) with glob_str a str")

        if base_path is None:
            if os.path.isabs(glob_str):
                base_path = os.path.dirname(glob_str)
                wandb.termwarn(
                    (
                        "Saving files without folders. If you want to preserve "
                        "sub directories pass base_path to wandb.save, i.e. "
                        'wandb.save("/mnt/folder/file.h5", base_path="/mnt")'
                    )
                )
            else:
                base_path = "."
        wandb_glob_str = os.path.relpath(glob_str, base_path)
        if ".." + os.sep in wandb_glob_str:
            raise ValueError("globs can't walk above base_path")

        with telemetry.context(run=self) as tel:
            tel.feature.save = True

        if glob_str.startswith("gs://") or glob_str.startswith("s3://"):
            wandb.termlog(
                "%s is a cloud storage url, can't save file to wandb." % glob_str
            )
            return []
        files = glob.glob(os.path.join(self.dir, wandb_glob_str))
        warn = False
        if len(files) == 0 and "*" in wandb_glob_str:
            warn = True
        for path in glob.glob(glob_str):
            file_name = os.path.relpath(path, base_path)
            abs_path = os.path.abspath(path)
            wandb_path = os.path.join(self.dir, file_name)
            wandb.util.mkdir_exists_ok(os.path.dirname(wandb_path))
            # We overwrite symlinks because namespaces can change in Tensorboard
            if os.path.islink(wandb_path) and abs_path != os.readlink(wandb_path):
                os.remove(wandb_path)
                os.symlink(abs_path, wandb_path)
            elif not os.path.exists(wandb_path):
                os.symlink(abs_path, wandb_path)
            files.append(wandb_path)
        if warn:
            file_str = "%i file" % len(files)
            if len(files) > 1:
                file_str += "s"
            wandb.termwarn(
                (
                    "Symlinked %s into the W&B run directory, "
                    "call wandb.save again to sync new files."
                )
                % file_str
            )
        files_dict = dict(files=[(wandb_glob_str, policy)])
        if self._backend and self._backend.interface:
            self._backend.interface.publish_files(files_dict)
        return files

    def restore(
        self,
        name: str,
        run_path: Optional[str] = None,
        replace: bool = False,
        root: Optional[str] = None,
    ) -> Union[None, TextIO]:
        return restore(name, run_path or self.path, replace, root or self.dir)

    def finish(self, exit_code: int = None, quiet: Optional[bool] = None) -> None:
        """Marks a run as finished, and finishes uploading all data.

        This is used when creating multiple runs in the same process. We automatically
        call this method when your script exits or if you use the run context manager.

        Arguments:
            exit_code (int): set to something other than 0 to mark a run as failed
            quite (bool): set to true to minimize log output
        """
        if quiet is not None:
            self._quiet = quiet
        with telemetry.context(run=self) as tel:
            tel.feature.finish = True
        logger.info("finishing run %s", self.path)
        # detach jupyter hooks / others that needs to happen before backend shutdown
        for hook in self._teardown_hooks:
            if hook.stage == TeardownStage.EARLY:
                hook.call()

        self._atexit_cleanup(exit_code=exit_code)
        if self._wl and len(self._wl._global_run_stack) > 0:
            self._wl._global_run_stack.pop()
        # detach logger / others meant to be run after we've shutdown the backend
        for hook in self._teardown_hooks:
            if hook.stage == TeardownStage.LATE:
                hook.call()
        self._teardown_hooks = []
        module.unset_globals()

        # inform manager this run is finished
        manager = self._wl and self._wl._get_manager()
        if manager:
            manager._inform_finish(run_id=self.id)

    def join(self, exit_code: int = None) -> None:
        """Deprecated alias for `finish()` - please use finish."""
        self.finish(exit_code=exit_code)

    # TODO(jhr): annotate this
    def plot_table(self, vega_spec_name, data_table, fields, string_fields=None):  # type: ignore
        """Creates a custom plot on a table.

        Arguments:
            vega_spec_name: the name of the spec for the plot
            table_key: the key used to log the data table
            data_table: a wandb.Table object containing the data to
                be used on the visualization
            fields: a dict mapping from table keys to fields that the custom
                visualization needs
            string_fields: a dict that provides values for any string constants
                the custom visualization needs
        """
        visualization = create_custom_chart(
            vega_spec_name, data_table, fields, string_fields or {}
        )
        return visualization

    def _set_upgraded_version_message(self, msg: str) -> None:
        self._upgraded_version_message = msg

    def _set_deleted_version_message(self, msg: str) -> None:
        self._deleted_version_message = msg

    def _set_yanked_version_message(self, msg: str) -> None:
        self._yanked_version_message = msg

    def _add_panel(
        self, visualize_key: str, panel_type: str, panel_config: dict
    ) -> None:
        config = {
            "panel_type": panel_type,
            "panel_config": panel_config,
        }
        self._config_callback(val=config, key=("_wandb", "visualize", visualize_key))

    def _get_url_query_string(self) -> str:
        s = self._settings

        # TODO(jhr): migrate to new settings, but for now this is safer
        api = internal.Api()
        if api.settings().get("anonymous") != "true":
            return ""

        api_key = apikey.api_key(settings=s)
        return "?" + urlencode({"apiKey": api_key})

    def _get_project_url(self) -> str:
        s = self._settings
        r = self._run_obj
        if not r:
            return ""
        app_url = wandb.util.app_url(s.base_url)
        qs = self._get_url_query_string()
        url = "{}/{}/{}{}".format(
            app_url, url_quote(r.entity), url_quote(r.project), qs
        )
        return url

    def _get_run_url(self) -> str:
        s = self._settings
        r = self._run_obj
        if not r:
            return ""
        app_url = wandb.util.app_url(s.base_url)
        qs = self._get_url_query_string()
        url = "{}/{}/{}/runs/{}{}".format(
            app_url, url_quote(r.entity), url_quote(r.project), url_quote(r.run_id), qs
        )
        return url

    def _get_sweep_url(self) -> str:
        """Generate a url for a sweep.

        Returns:
            (str): url if the run is part of a sweep
            (None): if the run is not part of the sweep
        """
        r = self._run_obj
        if not r:
            return ""
        sweep_id = r.sweep_id
        if not sweep_id:
            return ""

        app_url = wandb.util.app_url(self._settings.base_url)
        qs = self._get_url_query_string()

        return "{base}/{entity}/{project}/sweeps/{sweepid}{qs}".format(
            base=app_url,
            entity=url_quote(r.entity),
            project=url_quote(r.project),
            sweepid=url_quote(sweep_id),
            qs=qs,
        )

    def _get_run_name(self) -> str:
        r = self._run_obj
        if not r:
            return ""
        return r.display_name

    def _display_run(self) -> None:
        project_url = self._get_project_url()
        run_url = self._get_run_url()
        sweep_url = self._get_sweep_url()
        version_str = "Tracking run with wandb version {}".format(wandb.__version__)
        if self.resumed:
            run_state_str = "Resuming run"
        else:
            run_state_str = "Syncing run"
        run_name = self._get_run_name()

        sync_dir = self._settings._sync_dir
        if self._settings._jupyter:
            sync_dir = "<code>{}</code>".format(sync_dir)
        dir_str = "Run data is saved locally in {}".format(sync_dir)
        if self._settings._jupyter and ipython.in_jupyter():
            if not wandb.jupyter.maybe_display():
                # TODO: make settings the source of truth
                self._quiet = wandb.jupyter.quiet()
                sweep_line = (
                    'Sweep page: <a href="{}" target="_blank">{}</a><br/>\n'.format(
                        sweep_url, sweep_url
                    )
                    if sweep_url and not self._quiet
                    else ""
                )
                docs_html = (
                    ""
                    if self._quiet
                    else '(<a href="https://docs.wandb.com/integrations/jupyter.html" target="_blank">docs</a>)'
                )  # noqa: E501
                project_html = (
                    ""
                    if self._quiet
                    else f'<a href="{project_url}" target="_blank">Weights & Biases</a>'
                )
                ipython.display_html(
                    """
                    {} <strong><a href="{}" target="_blank">{}</a></strong> to {} {}.<br/>\n{}
                """.format(  # noqa: E501
                        run_state_str,
                        run_url,
                        run_name,
                        project_html,
                        docs_html,
                        sweep_line,
                    )
                )
        else:
            if not self._quiet:
                wandb.termlog(version_str)
            wandb.termlog(
                "{} {}".format(run_state_str, click.style(run_name, fg="yellow"))
            )
            emojis = dict(star="", broom="", rocket="")
            if platform.system() != "Windows" and is_unicode_safe(sys.stdout):
                emojis = dict(star="⭐️", broom="🧹", rocket="🚀")

            if not self._quiet:
                wandb.termlog(
                    "{} View project at {}".format(
                        emojis.get("star", ""),
                        click.style(project_url, underline=True, fg="blue"),
                    )
                )
                if sweep_url:
                    wandb.termlog(
                        "{} View sweep at {}".format(
                            emojis.get("broom", ""),
                            click.style(sweep_url, underline=True, fg="blue"),
                        )
                    )
            wandb.termlog(
                "{} View run at {}".format(
                    emojis.get("rocket", ""),
                    click.style(run_url, underline=True, fg="blue"),
                )
            )
            if not self._quiet:
                wandb.termlog(dir_str)
                if not self._settings._offline:
                    wandb.termlog("Run `wandb offline` to turn off syncing.")
            print("")

    def _redirect(
        self,
        stdout_slave_fd: Optional[int],
        stderr_slave_fd: Optional[int],
        console: SettingsConsole = None,
    ) -> None:
        if console is None:
            console = self._settings._console
        logger.info("redirect: %s", console)

        out_redir: redirect.RedirectBase
        err_redir: redirect.RedirectBase
        if console == self._settings.Console.REDIRECT:
            logger.info("Redirecting console.")
            out_redir = redirect.Redirect(
                src="stdout",
                cbs=[
                    lambda data: self._redirect_cb("stdout", data),  # type: ignore
                    self._output_writer.write,  # type: ignore
                ],
            )
            err_redir = redirect.Redirect(
                src="stderr",
                cbs=[
                    lambda data: self._redirect_cb("stderr", data),  # type: ignore
                    self._output_writer.write,  # type: ignore
                ],
            )
            if os.name == "nt":

                def wrap_fallback() -> None:
                    if self._out_redir:
                        self._out_redir.uninstall()
                    if self._err_redir:
                        self._err_redir.uninstall()
                    msg = (
                        "Tensorflow detected. Stream redirection is not supported "
                        "on Windows when tensorflow is imported. Falling back to "
                        "wrapping stdout/err."
                    )
                    wandb.termlog(msg)
                    self._redirect(None, None, console=self._settings.Console.WRAP)

                add_import_hook("tensorflow", wrap_fallback)
        elif console == self._settings.Console.WRAP:
            logger.info("Wrapping output streams.")
            out_redir = redirect.StreamWrapper(
                src="stdout",
                cbs=[
                    lambda data: self._redirect_cb("stdout", data),  # type: ignore
                    self._output_writer.write,  # type: ignore
                ],
            )
            err_redir = redirect.StreamWrapper(
                src="stderr",
                cbs=[
                    lambda data: self._redirect_cb("stderr", data),  # type: ignore
                    self._output_writer.write,  # type: ignore
                ],
            )
        elif console == self._settings.Console.OFF:
            return
        else:
            raise ValueError("unhandled console")
        try:
            out_redir.install()
            err_redir.install()
            self._out_redir = out_redir
            self._err_redir = err_redir
            logger.info("Redirects installed.")
        except Exception as e:
            print(e)
            logger.error("Failed to redirect.", exc_info=e)
        return

    def _restore(self) -> None:
        logger.info("restore")
        # TODO(jhr): drain and shutdown all threads
        if self._use_redirect:
            if self._out_redir:
                self._out_redir.uninstall()
            if self._err_redir:
                self._err_redir.uninstall()
            return

        if self.stdout_redirector:
            self.stdout_redirector.restore()
        if self.stderr_redirector:
            self.stderr_redirector.restore()
        if self._save_stdout:
            sys.stdout = self._save_stdout
        if self._save_stderr:
            sys.stderr = self._save_stderr
        logger.info("restore done")

    def _atexit_cleanup(self, exit_code: int = None) -> None:
        if self._backend is None:
            logger.warning("process exited without backend configured")
            return
        if self._atexit_cleanup_called:
            return
        self._atexit_cleanup_called = True

        exit_code = exit_code or self._hooks.exit_code if self._hooks else 0
        logger.info("got exitcode: %d", exit_code)
        if exit_code == 0:
            # Cleanup our resume file on a clean exit
            if os.path.exists(self._settings.resume_fname):
                os.remove(self._settings.resume_fname)

        self._exit_code = exit_code
        try:
            self._on_finish()
        except KeyboardInterrupt as ki:
            if wandb.wandb_agent._is_running():
                raise ki
            wandb.termerror("Control-C detected -- Run data was not synced")
            if ipython._get_python_type() == "python":
                os._exit(-1)
        except Exception as e:
            self._console_stop()
            self._backend.cleanup()
            logger.error("Problem finishing run", exc_info=e)
            wandb.termerror("Problem finishing run")
            traceback.print_exception(*sys.exc_info())
            if ipython._get_python_type() == "python":
                os._exit(-1)
        else:
            # if silent, skip this as it is used to output stuff
            if self._settings._silent:
                return
            self._on_final()

    def _console_start(self) -> None:
        logger.info("atexit reg")
        self._hooks = ExitHooks()
        self._hooks.hook()

        manager = self._wl and self._wl._get_manager()
        if not manager:
            # NB: manager will perform atexit hook like behavior for outstanding runs
            atexit.register(lambda: self._atexit_cleanup())

        if self._use_redirect:
            # setup fake callback
            self._redirect_cb = self._console_callback

        output_log_path = os.path.join(self.dir, filenames.OUTPUT_FNAME)
        self._output_writer = filesystem.CRDedupedFile(open(output_log_path, "wb"))
        self._redirect(self._stdout_slave_fd, self._stderr_slave_fd)

    def _console_stop(self) -> None:
        self._restore()
        if self._output_writer:
            self._output_writer.close()
            self._output_writer = None

    def _on_init(self) -> None:
        self._show_version_info()

    def _on_start(self) -> None:
        # TODO: make offline mode in jupyter use HTML
        if self._settings._offline and not self._quiet:
            message = (
                "W&B syncing is set to `offline` in this directory.  ",
                "Run `wandb online` or set WANDB_MODE=online to enable cloud syncing.",
            )
            if self._settings._jupyter and ipython.in_jupyter():
                ipython.display_html("<br/>\n".join(message))
            else:
                for m in message:
                    wandb.termlog(m)

        if self._settings.save_code and self._settings.code_dir is not None:
            self.log_code(self._settings.code_dir)
        if self._run_obj and not self._settings._silent:
            self._display_run()
        if self._backend and self._backend.interface and not self._settings._offline:
            self._run_status_checker = RunStatusChecker(self._backend.interface)
        self._console_start()

    def _pusher_print_status(
        self,
        progress: FilePusherStats,
        prefix: bool = True,
        done: Optional[bool] = False,
    ) -> None:
        if self._settings._offline:
            return

        line = " %.2fMB of %.2fMB uploaded (%.2fMB deduped)\r" % (
            progress.uploaded_bytes / 1048576.0,
            progress.total_bytes / 1048576.0,
            progress.deduped_bytes / 1048576.0,
        )

        if self._jupyter_progress:
            percent_done: float
            if progress.total_bytes == 0:
                percent_done = 1
            else:
                percent_done = progress.uploaded_bytes / progress.total_bytes
            self._jupyter_progress.update(percent_done, line)
            if done:
                self._jupyter_progress.close()
        elif not self._settings._jupyter:
            spinner_states = ["-", "\\", "|", "/"]

            line = spinner_states[self._progress_step % 4] + line
            self._progress_step += 1
            wandb.termlog(line, newline=False, prefix=prefix)

            if done:
                dedupe_fraction = (
                    progress.deduped_bytes / float(progress.total_bytes)
                    if progress.total_bytes > 0
                    else 0
                )
                if dedupe_fraction > 0.01:
                    wandb.termlog(
                        "W&B sync reduced upload amount by %.1f%%             "
                        % (dedupe_fraction * 100),
                        prefix=prefix,
                    )
                # clear progress line.
                wandb.termlog(" " * 79, prefix=prefix)

    def _on_finish_progress(self, progress: FilePusherStats, done: bool = None) -> None:
        self._pusher_print_status(progress, done=done)

    def _wait_for_finish(self) -> PollExitResponse:
        while True:
            if self._backend and self._backend.interface:
                poll_exit_resp = self._backend.interface.communicate_poll_exit()
            logger.info("got exit ret: %s", poll_exit_resp)

            if poll_exit_resp:
                done = poll_exit_resp.done
                pusher_stats = poll_exit_resp.pusher_stats
                if pusher_stats:
                    self._on_finish_progress(pusher_stats, done)
                if done:
                    return poll_exit_resp
            time.sleep(0.1)

    def _on_finish(self) -> None:
        trigger.call("on_finished")

        # populate final import telemetry
        with telemetry.context(run=self) as tel:
            self._telemetry_imports(tel.imports_finish)

        if self._run_status_checker:
            self._run_status_checker.stop()

        # make sure all uncommitted history is flushed
        self.history._flush()

        self._console_stop()  # TODO: there's a race here with jupyter console logging
        if not self._settings._silent:
            as_html = self._settings._jupyter and ipython.in_jupyter()
            if self._backend:
                pid = self._backend._internal_pid
                status_str = "Waiting for W&B process to finish, PID {}... ".format(pid)
            if not self._exit_code:
                status = "(success)."
                if as_html:
                    status = f'<strong style="color:green">{status}</strong>'
                status_str += status
            else:
                status = "(failed {}).".format(self._exit_code)
                if as_html:
                    status = f'<strong style="color:red">{status}</strong>'
                status_str += status
                if not self._settings._offline:
                    status_str += " Press ctrl-c to abort syncing."
            if as_html:
                sep = "<br/>" if not self._quiet else ""
                ipython.display_html(sep + status_str)
            else:
                print("")
                wandb.termlog(status_str)

        # telemetry could have changed, publish final data
        if self._backend and self._backend.interface:
            self._backend.interface._publish_telemetry(self._telemetry_obj)

        # TODO: we need to handle catastrophic failure better
        # some tests were timing out on sending exit for reasons not clear to me
        if self._backend and self._backend.interface:
            self._backend.interface.publish_exit(self._exit_code)

        # Wait for data to be synced
        self._poll_exit_response = self._wait_for_finish()

        if self._backend and self._backend.interface:
            ret = self._backend.interface.communicate_get_summary()
            if ret:
                self._final_summary = proto_util.dict_from_proto_list(ret.item)

        if self._backend and self._backend.interface:
            sampled = self._backend.interface.communicate_sampled_history()
            if sampled:
                d: Dict[str, Union[Sequence[int], Sequence[float]]] = {}
                for item in sampled.item:
                    d[item.key] = (
                        item.values_float if item.values_float else item.values_int
                    )
                self._sampled_history = d
        if self._backend:
            self._backend.cleanup()

        if self._run_status_checker:
            self._run_status_checker.join()

    def _on_final(self) -> None:
        as_html = self._settings._jupyter and ipython.in_jupyter()
        if as_html:
            lb = "<br/>\n"
        else:
            lb = "\n"
        # check for warnings and errors, show log file locations
        final_logs = ""
        if self._reporter and not self._quiet:
            warning_lines = self._reporter.warning_lines
            if warning_lines:
                final_logs += f"Warnings:{lb}"
                for line in warning_lines:
                    final_logs += f"{line}{lb}"
                if len(warning_lines) < self._reporter.warning_count:
                    final_logs += f"More warnings...{lb}"

            error_lines = self._reporter.error_lines
            if error_lines:
                final_logs += f"Errors:{lb}"
                for line in error_lines:
                    final_logs += f"{line}{lb}"
                if len(error_lines) < self._reporter.error_count:
                    final_logs += f"More errors...{lb}"

        if not self._quiet:
            final_logs += self._append_details(final_logs, as_html)

        if self._run_obj:
            run_url = self._get_run_url()
            run_name = self._get_run_name()
            if as_html:
                final_logs += 'Synced <strong style="color:{}">{}</strong>: <a href="{}" target="_blank">{}</a>{}'.format(
                    RUN_NAME_COLOR, run_name, run_url, run_url, lb
                )
            else:
                final_logs += "Synced {}: {}{}".format(
                    click.style(run_name, fg="yellow"),
                    click.style(run_url, fg="blue"),
                    lb,
                )

        if self._settings._offline and not self._quiet:
            final_logs += f"You can sync this run to the cloud by running:{lb}"
            final_logs += click.style(
                f"wandb sync {self._settings._sync_dir}{lb}", fg="yellow"
            )

        if not self._quiet and (self._settings.log_user or self._settings.log_internal):
            log_dir = self._settings.log_user or self._settings.log_internal or "."
            log_dir = log_dir.replace(os.getcwd(), ".")
            if as_html:
                log_dir = "<code>{}</code>".format(os.path.dirname(log_dir))
            final_logs += "Find logs at: {}{}".format(log_dir, lb)

        if as_html:
            ipython.display_html(final_logs)
        else:
            wandb.termlog(final_logs)

        if not self._quiet:
            self._show_version_info(footer=True)
            self._show_local_warning()

    def _show_version_info(self, footer: bool = None) -> None:
        package_problem = False
        if self._deleted_version_message:
            wandb.termerror(self._deleted_version_message)
            package_problem = True
        elif self._yanked_version_message:
            wandb.termwarn(self._yanked_version_message)
            package_problem = True
        # only display upgrade message if packages are bad or in header
        if not footer or package_problem:
            if self._upgraded_version_message:
                wandb.termlog(self._upgraded_version_message)

    def _append_details(self, logs: str, as_html: bool = False) -> str:
        if as_html:
            logs += ipython.TABLE_STYLES
            logs += '<div class="wandb-row"><div class="wandb-col">\n'
        logs = self._append_history(logs, as_html)
        if as_html:
            logs += '</div><div class="wandb-col">\n'
        logs = self._append_summary(logs, as_html)

        if as_html:
            logs += "</div></div>\n"
        return self._append_files(logs, as_html)

    def _append_summary(self, logs: str, as_html: bool = False) -> str:
        if self._final_summary:
            logger.info("rendering summary")
            max_len = 0
            summary_rows = []
            for k, v in sorted(iteritems(self._final_summary)):
                # arrays etc. might be too large. for now we just don't print them
                if k.startswith("_"):
                    continue
                if isinstance(v, string_types):
                    if len(v) >= 20:
                        v = v[:20] + "..."
                    summary_rows.append((k, v))
                elif isinstance(v, numbers.Number):
                    if isinstance(v, float):
                        v = round(v, 5)
                    summary_rows.append((k, v))
                else:
                    continue
                max_len = max(max_len, len(k))
            if not summary_rows:
                return logs
            if as_html:
                summary_table = '<table class="wandb">'
                for row in summary_rows:
                    summary_table += "<tr><td>{}</td><td>{}</td></tr>".format(*row)
                summary_table += "</table>\n"
                logs += "<h3>Run summary:</h3><br/>" + summary_table
            else:
                format_str = "  {:>%s} {}" % max_len
                summary_lines = "\n".join(
                    [format_str.format(k, v) for k, v in summary_rows]
                )
                logs += f"Run summary:\n{summary_lines}\n\n"
        return logs

    def _append_history(self, logs: str, as_html: bool = False) -> str:
        if not self._sampled_history:
            return logs

        # Only print sparklines if the terminal is utf-8
        # In some python 2.7 tests sys.stdout is a 'cStringIO.StringO' object
        #   which doesn't have the attribute 'encoding'
        encoding = getattr(sys.stdout, "encoding", None)
        if not encoding or encoding.upper() not in ("UTF_8", "UTF-8",):
            return logs

        logger.info("rendering history")
        max_len = 0
        history_rows = []
        for key in sorted(self._sampled_history):
            if key.startswith("_"):
                continue
            vals = wandb.util.downsample(self._sampled_history[key], 40)
            if any((not isinstance(v, numbers.Number) for v in vals)):
                continue
            line = sparkline.sparkify(vals)
            history_rows.append((key, line))
            max_len = max(max_len, len(key))
        if not history_rows:
            return logs
        if as_html:
            history_table = '<table class="wandb">'
            for row in history_rows:
                history_table += "<tr><td>{}</td><td>{}</td></tr>".format(*row)
            history_table += "</table>"
            logs += "<h3>Run history:</h3><br/>" + history_table + "<br/>"
        else:
            logs += "Run history:\n"
            history_lines = ""
            format_str = "  {:>%s} {}\n" % max_len
            for row in history_rows:
                history_lines += format_str.format(*row)
            logs += history_lines.rstrip() + "\n\n"
        return logs

    def _show_local_warning(self) -> None:
        if not self._poll_exit_response or not self._poll_exit_response.local_info:
            return

        if self._settings._offline:
            return

        if self._settings.is_local:
            local_info = self._poll_exit_response.local_info
            latest_version, out_of_date = local_info.version, local_info.out_of_date
            if out_of_date:
                wandb.termwarn(
                    f"Upgrade to the {latest_version} version of W&B Local to get the latest features. Learn more: http://wandb.me/local-upgrade"
                )

    def _append_files(self, logs: str, as_html: bool = False) -> str:
        if not self._poll_exit_response or not self._poll_exit_response.file_counts:
            return logs
        if self._settings._offline:
            return logs

        logger.info("logging synced files")

        if self._settings._silent:
            return logs

        file_str = "Synced {} W&B file(s), {} media file(s), {} artifact file(s) and {} other file(s){}".format(  # noqa:E501
            self._poll_exit_response.file_counts.wandb_count,
            self._poll_exit_response.file_counts.media_count,
            self._poll_exit_response.file_counts.artifact_count,
            self._poll_exit_response.file_counts.other_count,
            "\n<br/>" if as_html else "\n",
        )
        logs += file_str
        return logs

    def _save_job_spec(self) -> None:
        envdict = dict(python="python3.6", requirements=[],)
        varsdict = {"WANDB_DISABLE_CODE": "True"}
        source = dict(
            git="git@github.com:wandb/examples.git", branch="master", commit="bbd8d23",
        )
        execdict = dict(
            program="train.py",
            directory="keras-cnn-fashion",
            envvars=varsdict,
            args=[],
        )
        configdict = (dict(self._config),)
        artifactsdict = dict(dataset="v1",)
        inputdict = dict(config=configdict, artifacts=artifactsdict,)
        job_spec = {
            "kind": "WandbJob",
            "version": "v0",
            "environment": envdict,
            "source": source,
            "exec": execdict,
            "input": inputdict,
        }

        s = json.dumps(job_spec, indent=4)
        spec_filename = filenames.JOBSPEC_FNAME
        with open(spec_filename, "w") as f:
            print(s, file=f)
        self.save(spec_filename)

    def define_metric(
        self,
        name: str,
        step_metric: Union[str, wandb_metric.Metric, None] = None,
        step_sync: bool = None,
        hidden: bool = None,
        summary: str = None,
        goal: str = None,
        overwrite: bool = None,
        **kwargs: Any,
    ) -> wandb_metric.Metric:
        """Define metric properties which will later be logged with `wandb.log()`.

        Arguments:
            name: Name of the metric.
            step_metric: Independent variable associated with the metric.
            step_sync: Automatically add `step_metric` to history if needed.
                Defaults to True if step_metric is specified.
            hidden: Hide this metric from automatic plots.
            summary: Specify aggregate metrics added to summary.
                Supported aggregations: "min,max,mean,best,last,none"
                Default aggregation is `copy`
                Aggregation `best` defaults to `goal`==`minimize`
            goal: Specify direction for optimizing the metric.
                Supported direections: "minimize,maximize"

        Returns:
            A metric object is returned that can be further specified.

        """
        if not name:
            raise wandb.Error("define_metric() requires non-empty name argument")
        for k in kwargs:
            wandb.termwarn("Unhandled define_metric() arg: {}".format(k))
        if isinstance(step_metric, wandb_metric.Metric):
            step_metric = step_metric.name
        for arg_name, arg_val, exp_type in (
            ("name", name, string_types),
            ("step_metric", step_metric, string_types),
            ("step_sync", step_sync, bool),
            ("hidden", hidden, bool),
            ("summary", summary, string_types),
            ("goal", goal, string_types),
            ("overwrite", overwrite, bool),
        ):
            # NOTE: type checking is broken for isinstance and string_types
            if arg_val is not None and not isinstance(arg_val, exp_type):  # type: ignore
                arg_type = type(arg_val).__name__
                raise wandb.Error(
                    "Unhandled define_metric() arg: {} type: {}".format(
                        arg_name, arg_type
                    )
                )
        stripped = name[:-1] if name.endswith("*") else name
        if "*" in stripped:
            raise wandb.Error(
                "Unhandled define_metric() arg: name (glob suffixes only): {}".format(
                    name
                )
            )
        summary_ops: Optional[Sequence[str]] = None
        if summary:
            summary_items = [s.lower() for s in summary.split(",")]
            summary_ops = []
            valid = {"min", "max", "mean", "best", "last", "copy", "none"}
            for i in summary_items:
                if i not in valid:
                    raise wandb.Error(
                        "Unhandled define_metric() arg: summary op: {}".format(i)
                    )
                summary_ops.append(i)
        goal_cleaned: Optional[str] = None
        if goal is not None:
            goal_cleaned = goal[:3].lower()
            valid_goal = {"min", "max"}
            if goal_cleaned not in valid_goal:
                raise wandb.Error(
                    "Unhandled define_metric() arg: goal: {}".format(goal)
                )
        m = wandb_metric.Metric(
            name=name,
            step_metric=step_metric,
            step_sync=step_sync,
            summary=summary_ops,
            hidden=hidden,
            goal=goal_cleaned,
            overwrite=overwrite,
        )
        m._set_callback(self._metric_callback)
        m._commit()
        with telemetry.context(run=self) as tel:
            tel.feature.metric = True
        return m

    # TODO(jhr): annotate this
    def watch(self, models, criterion=None, log="gradients", log_freq=100, idx=None, log_graph=False) -> None:  # type: ignore
        wandb.watch(models, criterion, log, log_freq, idx, log_graph)

    # TODO(jhr): annotate this
    def unwatch(self, models=None) -> None:  # type: ignore
        wandb.unwatch(models=models)

    def _swap_artifact_name(self, artifact_name: str, use_as: Optional[str]) -> str:
        artifact_key_string = use_as or artifact_name
        replacement_artifact_info = self._launch_artifact_mapping.get(
            artifact_key_string
        )
        if replacement_artifact_info is not None:
            new_name = replacement_artifact_info.get("name")
            entity = replacement_artifact_info.get("entity")
            project = replacement_artifact_info.get("project")
            if new_name is None or entity is None or project is None:
                raise ValueError(
                    "Misconfigured artifact in launch config. Must include name, project and entity keys."
                )
            return f"{entity}/{project}/{new_name}"
        elif replacement_artifact_info is None and use_as is None:
            wandb.termwarn(
                f"Could not find {artifact_name} in launch artifact mapping. Searching for unique artifacts with sequence name: {artifact_name}"
            )
            sequence_name = artifact_name.split(":")[0].split("/")[-1]
            unique_artifact_replacement_info = self._unique_launch_artifact_sequence_names.get(
                sequence_name
            )
            if unique_artifact_replacement_info is not None:
                new_name = unique_artifact_replacement_info.get("name")
                entity = unique_artifact_replacement_info.get("entity")
                project = unique_artifact_replacement_info.get("project")
                if new_name is None or entity is None or project is None:
                    raise ValueError(
                        "Misconfigured artifact in launch config. Must include name, project and entity keys."
                    )
                return f"{entity}/{project}/{new_name}"

        else:
            wandb.termwarn(
                f"Could not find swappable artifact at key: {use_as}. Using {artifact_name}"
            )
            return artifact_name

        wandb.termwarn(
            f"Could not find {artifact_key_string} in launch artifact mapping. Using {artifact_name}"
        )
        return artifact_name

    def _detach(self) -> None:
        pass

    # TODO(jhr): annotate this
    def use_artifact(self, artifact_or_name, type=None, aliases=None, use_as=None):  # type: ignore
        """Declare an artifact as an input to a run.

        Call `download` or `file` on the returned object to get the contents locally.

        Arguments:
            artifact_or_name: (str or Artifact) An artifact name.
                May be prefixed with entity/project/. Valid names
                can be in the following forms:
                    - name:version
                    - name:alias
                    - digest
                You can also pass an Artifact object created by calling `wandb.Artifact`
            type: (str, optional) The type of artifact to use.
            aliases: (list, optional) Aliases to apply to this artifact
            use_as: (string, optional) Optional string indicating what purpose the artifact was used with. Will be shown in UI.
        Returns:
            An `Artifact` object.
        """
        if self.offline:
            raise TypeError("Cannot use artifact when in offline mode.")
        if use_as:
            if use_as in self._used_artifact_slots:
                raise ValueError(
                    "Cannot call use_artifact with the same use_as argument more than once"
                )
            elif ":" in use_as or "/" in use_as:
                raise ValueError("use_as cannot contain special characters ':' or '/'")
            self._used_artifact_slots.append(use_as)
        r = self._run_obj
        api = internal.Api(default_settings={"entity": r.entity, "project": r.project})
        api.set_current_run_id(self.id)

        if isinstance(artifact_or_name, str):
            if self._launch_artifact_mapping:
                name = self._swap_artifact_name(artifact_or_name, use_as)
            else:
                name = artifact_or_name
            public_api = self._public_api()
            artifact = public_api.artifact(type=type, name=name)
            if type is not None and type != artifact.type:
                raise ValueError(
                    "Supplied type {} does not match type {} of artifact {}".format(
                        type, artifact.type, artifact.name
                    )
                )
            artifact._use_as = use_as or artifact_or_name
            api.use_artifact(
                artifact.id,
                entity_name=artifact.entity,
                project_name=artifact.project,
                use_as=use_as or artifact_or_name,
            )
            return artifact
        else:
            artifact = artifact_or_name
            if aliases is None:
                aliases = []
            elif isinstance(aliases, str):
                aliases = [aliases]
            if isinstance(artifact_or_name, wandb.Artifact):
                if use_as is not None:
                    wandb.termwarn(
                        "Indicating use_as is not supported when using an artifact with an instance of wandb.Artifact"
                    )
                self._log_artifact(
                    artifact, aliases, is_user_created=True, use_after_commit=True
                )
                return artifact
            elif isinstance(artifact, public.Artifact):
                if self._launch_artifact_mapping is not None:
                    wandb.termwarn(
                        f"Swapping artifacts does not support swapping artifacts used as an instance of `public.Artifact`. Using {artifact.name}"
                    )
                api.use_artifact(
                    artifact.id, use_as=use_as or artifact._use_as or artifact.name
                )
                return artifact
            else:
                raise ValueError(
                    'You must pass an artifact name (e.g. "pedestrian-dataset:v1"), an instance of wandb.Artifact, or wandb.Api().artifact() to use_artifact'  # noqa: E501
                )

    def log_artifact(
        self,
        artifact_or_path: Union[wandb_artifacts.Artifact, str],
        name: Optional[str] = None,
        type: Optional[str] = None,
        aliases: Optional[List[str]] = None,
    ) -> wandb_artifacts.Artifact:
        """Declare an artifact as an output of a run.

        Arguments:
            artifact_or_path: (str or Artifact) A path to the contents of this artifact,
                can be in the following forms:
                    - `/local/directory`
                    - `/local/directory/file.txt`
                    - `s3://bucket/path`
                You can also pass an Artifact object created by calling
                `wandb.Artifact`.
            name: (str, optional) An artifact name. May be prefixed with entity/project.
                Valid names can be in the following forms:
                    - name:version
                    - name:alias
                    - digest
                This will default to the basename of the path prepended with the current
                run id  if not specified.
            type: (str) The type of artifact to log, examples include `dataset`, `model`
            aliases: (list, optional) Aliases to apply to this artifact,
                defaults to `["latest"]`

        Returns:
            An `Artifact` object.
        """
        return self._log_artifact(artifact_or_path, name, type, aliases)

    def upsert_artifact(
        self,
        artifact_or_path: Union[wandb_artifacts.Artifact, str],
        name: Optional[str] = None,
        type: Optional[str] = None,
        aliases: Optional[List[str]] = None,
        distributed_id: Optional[str] = None,
    ) -> wandb_artifacts.Artifact:
        """Declare (or append to) a non-finalized artifact as output of a run.

        Note that you must call run.finish_artifact() to finalize the artifact.
        This is useful when distributed jobs need to all contribute to the same artifact.

        Arguments:
            artifact_or_path: (str or Artifact) A path to the contents of this artifact,
                can be in the following forms:
                    - `/local/directory`
                    - `/local/directory/file.txt`
                    - `s3://bucket/path`
                You can also pass an Artifact object created by calling
                `wandb.Artifact`.
            name: (str, optional) An artifact name. May be prefixed with entity/project.
                Valid names can be in the following forms:
                    - name:version
                    - name:alias
                    - digest
                This will default to the basename of the path prepended with the current
                run id  if not specified.
            type: (str) The type of artifact to log, examples include `dataset`, `model`
            aliases: (list, optional) Aliases to apply to this artifact,
                defaults to `["latest"]`
            distributed_id: (string, optional) Unique string that all distributed jobs share. If None,
                defaults to the run's group name.

        Returns:
            An `Artifact` object.
        """
        if self.group == "" and distributed_id is None:
            raise TypeError(
                "Cannot upsert artifact unless run is in a group or distributed_id is provided"
            )
        if distributed_id is None:
            distributed_id = self.group
        return self._log_artifact(
            artifact_or_path,
            name,
            type,
            aliases,
            distributed_id=distributed_id,
            finalize=False,
        )

    def finish_artifact(
        self,
        artifact_or_path: Union[wandb_artifacts.Artifact, str],
        name: Optional[str] = None,
        type: Optional[str] = None,
        aliases: Optional[List[str]] = None,
        distributed_id: Optional[str] = None,
    ) -> wandb_artifacts.Artifact:
        """Finishes a non-finalized artifact as output of a run.

        Subsequent "upserts" with the same distributed ID will result in a new version.

        Arguments:
            artifact_or_path: (str or Artifact) A path to the contents of this artifact,
                can be in the following forms:
                    - `/local/directory`
                    - `/local/directory/file.txt`
                    - `s3://bucket/path`
                You can also pass an Artifact object created by calling
                `wandb.Artifact`.
            name: (str, optional) An artifact name. May be prefixed with entity/project.
                Valid names can be in the following forms:
                    - name:version
                    - name:alias
                    - digest
                This will default to the basename of the path prepended with the current
                run id  if not specified.
            type: (str) The type of artifact to log, examples include `dataset`, `model`
            aliases: (list, optional) Aliases to apply to this artifact,
                defaults to `["latest"]`
            distributed_id: (string, optional) Unique string that all distributed jobs share. If None,
                defaults to the run's group name.

        Returns:
            An `Artifact` object.
        """
        if self.group == "" and distributed_id is None:
            raise TypeError(
                "Cannot finish artifact unless run is in a group or distributed_id is provided"
            )
        if distributed_id is None:
            distributed_id = self.group

        return self._log_artifact(
            artifact_or_path,
            name,
            type,
            aliases,
            distributed_id=distributed_id,
            finalize=True,
        )

    def _log_artifact(
        self,
        artifact_or_path: Union[wandb_artifacts.Artifact, str],
        name: Optional[str] = None,
        type: Optional[str] = None,
        aliases: Optional[List[str]] = None,
        distributed_id: Optional[str] = None,
        finalize: bool = True,
        is_user_created: bool = False,
        use_after_commit: bool = False,
    ) -> wandb_artifacts.Artifact:
        if not finalize and distributed_id is None:
            raise TypeError("Must provide distributed_id if artifact is not finalize")
        if aliases is not None:
            if any(invalid in alias for alias in aliases for invalid in ["/", ":"]):
                raise ValueError(
                    "Aliases must not contain any of the following characters: /, :"
                )
        artifact, aliases = self._prepare_artifact(
            artifact_or_path, name, type, aliases
        )
        artifact.distributed_id = distributed_id
        self._assert_can_log_artifact(artifact)
        if self._backend and self._backend.interface:
            if not self._settings._offline:
                future = self._backend.interface.communicate_artifact(
                    self,
                    artifact,
                    aliases,
                    finalize=finalize,
                    is_user_created=is_user_created,
                    use_after_commit=use_after_commit,
                )
                artifact._logged_artifact = _LazyArtifact(self._public_api(), future)
            else:
                self._backend.interface.publish_artifact(
                    self,
                    artifact,
                    aliases,
                    finalize=finalize,
                    is_user_created=is_user_created,
                    use_after_commit=use_after_commit,
                )
        return artifact

    def _public_api(self) -> PublicApi:
        overrides = {"run": self.id}
        run_obj = self._run_obj
        if run_obj is not None:
            overrides["entity"] = run_obj.entity
            overrides["project"] = run_obj.project
        return public.Api(overrides)

    # TODO(jhr): annotate this
    def _assert_can_log_artifact(self, artifact) -> None:  # type: ignore
        if not self._settings._offline:
            try:
                public_api = self._public_api()
                expected_type = public.Artifact.expected_type(
                    public_api.client,
                    artifact.name,
                    public_api.settings["entity"],
                    public_api.settings["project"],
                )
            except requests.exceptions.RequestException:
                # Just return early if there is a network error. This is
                # ok, as this function is intended to help catch an invalid
                # type early, but not a hard requirement for valid operation.
                return
            if expected_type is not None and artifact.type != expected_type:
                raise ValueError(
                    "Expected artifact type {}, got {}".format(
                        expected_type, artifact.type
                    )
                )

    def _prepare_artifact(
        self,
        artifact_or_path: Union[wandb_artifacts.Artifact, str],
        name: Optional[str] = None,
        type: Optional[str] = None,
        aliases: Optional[List[str]] = None,
    ) -> Tuple[wandb_artifacts.Artifact, List[str]]:
        aliases = aliases or ["latest"]
        if isinstance(artifact_or_path, str):
            if name is None:
                name = "run-%s-%s" % (self.id, os.path.basename(artifact_or_path))
            artifact = wandb.Artifact(name, type)
            if os.path.isfile(artifact_or_path):
                artifact.add_file(artifact_or_path)
            elif os.path.isdir(artifact_or_path):
                artifact.add_dir(artifact_or_path)
            elif "://" in artifact_or_path:
                artifact.add_reference(artifact_or_path)
            else:
                raise ValueError(
                    "path must be a file, directory or external"
                    "reference like s3://bucket/path"
                )
        else:
            artifact = artifact_or_path
        if not isinstance(artifact, wandb.Artifact):
            raise ValueError(
                "You must pass an instance of wandb.Artifact or a "
                "valid file path to log_artifact"
            )
        if isinstance(aliases, str):
            aliases = [aliases]
        artifact.finalize()
        return artifact, aliases

    def alert(
        self,
        title: str,
        text: str,
        level: Union[str, "AlertLevel"] = None,
        wait_duration: Union[int, float, timedelta, None] = None,
    ) -> None:
        """Launch an alert with the given title and text.

        Arguments:
            title: (str) The title of the alert, must be less than 64 characters long.
            text: (str) The text body of the alert.
            level: (str or wandb.AlertLevel, optional) The alert level to use, either: `INFO`, `WARN`, or `ERROR`.
            wait_duration: (int, float, or timedelta, optional) The time to wait (in seconds) before sending another
                alert with this title.
        """
        level = level or wandb.AlertLevel.INFO
        level_str: str = level.value if isinstance(level, wandb.AlertLevel) else level
        if level_str not in {lev.value for lev in wandb.AlertLevel}:
            raise ValueError("level must be one of 'INFO', 'WARN', or 'ERROR'")

        wait_duration = wait_duration or timedelta(minutes=1)
        if isinstance(wait_duration, int) or isinstance(wait_duration, float):
            wait_duration = timedelta(seconds=wait_duration)
        elif not callable(getattr(wait_duration, "total_seconds", None)):
            raise ValueError(
                "wait_duration must be an int, float, or datetime.timedelta"
            )
        wait_duration = int(wait_duration.total_seconds() * 1000)

        if self._backend and self._backend.interface:
            self._backend.interface.publish_alert(title, text, level_str, wait_duration)

    def __enter__(self) -> "Run":
        return self

    def __exit__(
        self,
        exc_type: Type[BaseException],
        exc_val: BaseException,
        exc_tb: TracebackType,
    ) -> bool:
        exit_code = 0 if exc_type is None else 1
        self.finish(exit_code)
        return exc_type is None

    def mark_preempting(self) -> None:
        """Marks this run as preempting.

        Also tells the internal process to immediately report this to server.
        """
        if self._backend and self._backend.interface:
            self._backend.interface.publish_preempting()


# We define this outside of the run context to support restoring before init
def restore(
    name: str,
    run_path: Optional[str] = None,
    replace: bool = False,
    root: Optional[str] = None,
) -> Union[None, TextIO]:
    """Downloads the specified file from cloud storage.

    File is placed into the current directory or run directory.
    By default will only download the file if it doesn't already exist.

    Arguments:
        name: the name of the file
        run_path: optional path to a run to pull files from, i.e. `username/project_name/run_id`
            if wandb.init has not been called, this is required.
        replace: whether to download the file even if it already exists locally
        root: the directory to download the file to.  Defaults to the current
            directory or the run directory if wandb.init was called.

    Returns:
        None if it can't find the file, otherwise a file object open for reading

    Raises:
        wandb.CommError: if we can't connect to the wandb backend
        ValueError: if the file is not found or can't find run_path
    """
    is_disabled = wandb.run is not None and wandb.run.disabled
    run = None if is_disabled else wandb.run
    if run_path is None:
        if run is not None:
            run_path = run.path
        else:
            raise ValueError(
                "run_path required when calling wandb.restore before wandb.init"
            )
    if root is None:
        if run is not None:
            root = run.dir
    api = public.Api()
    api_run = api.run(run_path)
    if root is None:
        root = os.getcwd()
    path = os.path.join(root, name)
    if os.path.exists(path) and replace is False:
        return open(path, "r")
    if is_disabled:
        return None
    files = api_run.files([name])
    if len(files) == 0:
        return None
    # if the file does not exist, the file has an md5 of 0
    if files[0].md5 == "0":
        raise ValueError("File {} not found in {}.".format(name, run_path or root))
    return files[0].download(root=root, replace=True)


# propigate our doc string to the runs restore method
try:
    Run.restore.__doc__ = restore.__doc__
# py2 doesn't let us set a doc string, just pass
except AttributeError:
    pass


def finish(exit_code: int = None, quiet: bool = None) -> None:
    """Marks a run as finished, and finishes uploading all data.

    This is used when creating multiple runs in the same process.
    We automatically call this method when your script exits.

    Arguments:
        exit_code (int): set to something other than 0 to mark a run as failed
        quite (bool): set to true to minimize log output
    """
    if wandb.run:
        wandb.run.finish(exit_code=exit_code, quiet=quiet)


# propagate our doc string to the runs restore method
try:
    Run.restore.__doc__ = restore.__doc__
# py2 doesn't let us set a doc string, just pass
except AttributeError:
    pass


class _LazyArtifact(ArtifactInterface):

    _api: PublicApi
    _instance: Optional[ArtifactInterface] = None
    _future: Any

    def __init__(self, api: PublicApi, future: Any):
        self._api = api
        self._future = future

    def _assert_instance(self) -> ArtifactInterface:
        if not self._instance:
            raise ValueError(
                "Must call wait() before accessing logged artifact properties"
            )
        return self._instance

    def __getattr__(self, item: str) -> Any:
        self._assert_instance()
        return getattr(self._instance, item)

    def wait(self) -> ArtifactInterface:
        if not self._instance:
            resp = self._future.get().response.log_artifact_response
            if resp.error_message:
                raise ValueError(resp.error_message)
            self._instance = public.Artifact.from_id(resp.artifact_id, self._api.client)
        assert isinstance(
            self._instance, ArtifactInterface
        ), "Insufficient permissions to fetch Artifact with id {} from {}".format(
            resp.artifact_id, self._api.client.app_url
        )
        return self._instance

    @property
    def id(self) -> Optional[str]:
        return self._assert_instance().id

    @property
    def version(self) -> str:
        return self._assert_instance().version

    @property
    def name(self) -> str:
        return self._assert_instance().name

    @property
    def type(self) -> str:
        return self._assert_instance().type

    @property
    def entity(self) -> str:
        return self._assert_instance().entity

    @property
    def project(self) -> str:
        return self._assert_instance().project

    @property
    def manifest(self) -> "ArtifactManifest":
        return self._assert_instance().manifest

    @property
    def digest(self) -> str:
        return self._assert_instance().digest

    @property
    def state(self) -> str:
        return self._assert_instance().state

    @property
    def size(self) -> int:
        return self._assert_instance().size

    @property
    def commit_hash(self) -> str:
        return self._assert_instance().commit_hash

    @property
    def description(self) -> Optional[str]:
        return self._assert_instance().description

    @description.setter
    def description(self, desc: Optional[str]) -> None:
        self._assert_instance().description = desc

    @property
    def metadata(self) -> dict:
        return self._assert_instance().metadata

    @metadata.setter
    def metadata(self, metadata: dict) -> None:
        self._assert_instance().metadata = metadata

    @property
    def aliases(self) -> List[str]:
        return self._assert_instance().aliases

    @aliases.setter
    def aliases(self, aliases: List[str]) -> None:
        self._assert_instance().aliases = aliases

    def used_by(self) -> List["wandb.apis.public.Run"]:
        return self._assert_instance().used_by()

    def logged_by(self) -> "wandb.apis.public.Run":
        return self._assert_instance().logged_by()

    # Commenting this block out since this code is unreachable since LocalArtifact
    # overrides them and therefore untestable.
    # Leaving behind as we may want to support these in the future.

    # def new_file(self, name: str, mode: str = "w") -> Any:  # TODO: Refine Type
    #     return self._assert_instance().new_file(name, mode)

    # def add_file(
    #     self,
    #     local_path: str,
    #     name: Optional[str] = None,
    #     is_tmp: Optional[bool] = False,
    # ) -> Any:  # TODO: Refine Type
    #     return self._assert_instance().add_file(local_path, name, is_tmp)

    # def add_dir(self, local_path: str, name: Optional[str] = None) -> None:
    #     return self._assert_instance().add_dir(local_path, name)

    # def add_reference(
    #     self,
    #     uri: Union["ArtifactEntry", str],
    #     name: Optional[str] = None,
    #     checksum: bool = True,
    #     max_objects: Optional[int] = None,
    # ) -> Any:  # TODO: Refine Type
    #     return self._assert_instance().add_reference(uri, name, checksum, max_objects)

    # def add(self, obj: "WBValue", name: str) -> Any:  # TODO: Refine Type
    #     return self._assert_instance().add(obj, name)

    def get_path(self, name: str) -> "ArtifactEntry":
        return self._assert_instance().get_path(name)

    def get(self, name: str) -> "WBValue":
        return self._assert_instance().get(name)

    def download(self, root: Optional[str] = None, recursive: bool = False) -> str:
        return self._assert_instance().download(root, recursive)

    def checkout(self, root: Optional[str] = None) -> str:
        return self._assert_instance().checkout(root)

    def verify(self, root: Optional[str] = None) -> Any:
        return self._assert_instance().verify(root)

    def save(self) -> None:
        return self._assert_instance().save()

    def delete(self) -> None:
        return self._assert_instance().delete()<|MERGE_RESOLUTION|>--- conflicted
+++ resolved
@@ -488,15 +488,12 @@
                 run.tags.append(tag)
         if self._start_time is not None:
             run.start_time.FromSeconds(int(self._start_time))
-<<<<<<< HEAD
-        if self._runqueue_item_id is not None:
-            run.runqueue_item_id = self._runqueue_item_id
-=======
         if self._remote_url is not None:
             run.git.remote_url = self._remote_url
         if self._last_commit is not None:
             run.git.last_commit = self._last_commit
->>>>>>> 6e75c9ad
+        if self._runqueue_item_id is not None:
+            run.runqueue_item_id = self._runqueue_item_id
         # Note: run.config is set in interface/interface:_make_run()
 
     def _populate_git_info(self) -> None:
