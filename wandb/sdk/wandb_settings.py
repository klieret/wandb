--- conflicted
+++ resolved
@@ -94,7 +94,8 @@
 
     # fixme: remove this and only raise error once we are confident.
     wandb.termwarn(
-        f"Could not parse value {val} as a bool. ", repeat=False,
+        f"Could not parse value {val} as a bool. ",
+        repeat=False,
     )
     raise UsageError(f"Could not parse value {val} as a bool.")
 
@@ -407,11 +408,7 @@
     program: str
     program_relpath: str
     project: str
-<<<<<<< HEAD
-    # project_url: str
-=======
     project_url: str
->>>>>>> 06ff196c
     quiet: bool
     reinit: bool
     relogin: bool
@@ -425,11 +422,7 @@
     run_name: str
     run_notes: str
     run_tags: Tuple[str]
-<<<<<<< HEAD
-    # run_url: str
-=======
     run_url: str
->>>>>>> 06ff196c
     sagemaker_disable: bool
     save_code: bool
     settings_system: str
@@ -446,11 +439,7 @@
     summary_warnings: int
     sweep_id: str
     sweep_param_path: str
-<<<<<<< HEAD
-    # sweep_url: str
-=======
     sweep_url: str
->>>>>>> 06ff196c
     symlink: bool
     sync_dir: str
     sync_file: str
@@ -525,14 +514,10 @@
             mode={"value": "online", "validator": self._validate_mode},
             problem={"value": "fatal", "validator": self._validate_problem},
             project={"validator": self._validate_project},
-<<<<<<< HEAD
-            # project_url={"hook": lambda x: self._project_url()},
-=======
             project_url={
                 "value": "<project-url>",
                 "hook": lambda x: self._project_url(),
             },
->>>>>>> 06ff196c
             quiet={"preprocessor": _str_as_bool},
             reinit={"preprocessor": _str_as_bool},
             relogin={"preprocessor": _str_as_bool},
@@ -544,11 +529,7 @@
             run_tags={
                 "preprocessor": lambda x: tuple(x) if not isinstance(x, tuple) else x,
             },
-<<<<<<< HEAD
-            # run_url={"hook": lambda x: self._run_url()},
-=======
             run_url={"value": "<run-url>", "hook": lambda x: self._run_url()},
->>>>>>> 06ff196c
             sagemaker_disable={"preprocessor": _str_as_bool},
             save_code={"preprocessor": _str_as_bool, "is_policy": True},
             settings_system={
@@ -594,11 +575,7 @@
             },
             system_sample={"value": 15},
             system_sample_seconds={"value": 2},
-<<<<<<< HEAD
-            # sweep_url={"hook": lambda x: self._sweep_url()},
-=======
             sweep_url={"value": "<sweep-url>", "hook": lambda x: self._sweep_url()},
->>>>>>> 06ff196c
             tmp_dir={
                 "value": "tmp",
                 "hook": lambda x: (
@@ -729,12 +706,7 @@
         app_url = wandb.util.app_url(self.base_url)
         return f"{app_url}/{quote(self.entity)}/{quote(self.project)}"
 
-<<<<<<< HEAD
-    @property
-    def project_url(self) -> str:
-=======
     def _project_url(self) -> str:
->>>>>>> 06ff196c
         project_url = self._project_url_base()
         if not project_url:
             return ""
@@ -743,12 +715,7 @@
 
         return f"{project_url}{query}"
 
-<<<<<<< HEAD
-    @property
-    def run_url(self) -> str:
-=======
     def _run_url(self) -> str:
->>>>>>> 06ff196c
         project_url = self._project_url_base()
         if not all([project_url, self.run_id]):
             return ""
@@ -756,18 +723,6 @@
         query = self._get_url_query_string()
         return f"{project_url}/runs/{quote(self.run_id)}{query}"
 
-<<<<<<< HEAD
-    @property
-    def sweep_url(self) -> str:
-        project_url = self._project_url_base()
-        if not all([project_url, self.sweep_id]):
-            return ""
-
-        query = self._get_url_query_string()
-        return f"{project_url}/sweeps/{quote(self.sweep_id)}{query}"
-
-=======
->>>>>>> 06ff196c
     def _start_run(self) -> None:
         time_stamp: float = time.time()
         datetime_now: datetime = datetime.fromtimestamp(time_stamp)
@@ -829,7 +784,11 @@
                 object.__setattr__(
                     self,
                     prop,
-                    Property(name=prop, validator=validators, source=Source.BASE,),
+                    Property(
+                        name=prop,
+                        validator=validators,
+                        source=Source.BASE,
+                    ),
                 )
 
             # fixme: this is to collect stats on preprocessing and validation errors
@@ -1020,7 +979,9 @@
     # apply settings from different sources
     # TODO(dd): think about doing some|all of that at init
     def _apply_settings(
-        self, settings: "Settings", _logger: Optional[_EarlyLogger] = None,
+        self,
+        settings: "Settings",
+        _logger: Optional[_EarlyLogger] = None,
     ) -> None:
         """Apply settings from a Settings object."""
         if _logger is not None:
@@ -1057,7 +1018,8 @@
             if _logger is not None:
                 _logger.info(f"Loading settings from {self.settings_system}")
             self.update(
-                self._load_config_file(self.settings_system), source=Source.SYSTEM,
+                self._load_config_file(self.settings_system),
+                source=Source.SYSTEM,
             )
         if self.settings_workspace is not None:
             if _logger is not None:
@@ -1068,7 +1030,9 @@
             )
 
     def _apply_env_vars(
-        self, environ: Mapping[str, Any], _logger: Optional[_EarlyLogger] = None,
+        self,
+        environ: Mapping[str, Any],
+        _logger: Optional[_EarlyLogger] = None,
     ) -> None:
         env_prefix: str = "WANDB_"
         special_env_var_names = {
@@ -1186,7 +1150,8 @@
         self.update(settings, source=Source.ENV)
 
     def infer_run_settings_from_environment(
-        self, _logger: Optional[_EarlyLogger] = None,
+        self,
+        _logger: Optional[_EarlyLogger] = None,
     ) -> None:
         """Modify settings based on environment (for runs only)."""
         # If there's not already a program file, infer it now.
